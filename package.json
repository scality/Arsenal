--- conflicted
+++ resolved
@@ -3,11 +3,7 @@
   "engines": {
     "node": ">=16"
   },
-<<<<<<< HEAD
-  "version": "8.1.27",
-=======
-  "version": "7.10.11",
->>>>>>> 05185c1e
+  "version": "8.1.28",
   "description": "Common utilities for the S3 project components",
   "main": "index.js",
   "repository": {
@@ -60,7 +56,7 @@
     "@sinonjs/fake-timers": "^6.0.1",
     "eslint": "2.13.1",
     "eslint-config-airbnb": "6.2.0",
-    "eslint-config-scality": "scality/Guidelines#7.10.2",
+    "eslint-config-scality": "scality/Guidelines#ec33dfb",
     "eslint-plugin-react": "^4.3.0",
     "mocha": "8.0.1",
     "mongodb-memory-server": "^6.0.2",
