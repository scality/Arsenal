{
  "name": "arsenal",
  "engines": {
    "node": ">=8"
  },
<<<<<<< HEAD
  "version": "8.1.4",
=======
  "version": "7.5.0",
>>>>>>> 7aedc5f1
  "description": "Common utilities for the S3 project components",
  "main": "index.js",
  "repository": {
    "type": "git",
    "url": "git+https://github.com/scality/Arsenal.git"
  },
  "author": "Scality Inc.",
  "license": "Apache-2.0",
  "bugs": {
    "url": "https://github.com/scality/Arsenal/issues"
  },
  "homepage": "https://github.com/scality/Arsenal#readme",
  "dependencies": {
    "@hapi/joi": "^15.1.0",
    "JSONStream": "^1.0.0",
    "ajv": "4.10.0",
    "async": "~2.6.1",
    "aws-sdk": "2.80.0",
    "azure-storage": "^2.1.0",
    "backo": "^1.1.0",
    "bson": "4.0.0",
    "debug": "~4.1.0",
    "diskusage": "^1.1.1",
    "fcntl": "github:scality/node-fcntl",
    "hdclient": "scality/hdclient#5145e04e5ed33e85106765b1caa90cd245ef482b",
    "https-proxy-agent": "^2.2.0",
    "ioredis": "4.9.5",
    "ipaddr.js": "1.8.1",
    "level": "~5.0.1",
    "level-sublevel": "~6.6.5",
    "mongodb": "^3.0.1",
    "node-forge": "^0.7.1",
    "prom-client": "10.2.3",
    "simple-glob": "^0.2.0",
    "socket.io": "~2.2.0",
    "socket.io-client": "~2.2.0",
    "sproxydclient": "github:scality/sproxydclient#4f619d6",
    "utf8": "3.0.0",
    "uuid": "^3.0.1",
    "werelogs": "scality/werelogs#0ff7ec82",
    "xml2js": "~0.4.16"
  },
  "optionalDependencies": {
    "ioctl": "2.0.1"
  },
  "devDependencies": {
    "eslint": "2.13.1",
    "eslint-config-airbnb": "6.2.0",
    "eslint-config-scality": "scality/Guidelines#71a059ad",
    "eslint-plugin-react": "^4.3.0",
    "lolex": "1.5.2",
    "mocha": "5.2.0",
    "mongodb-memory-server": "^6.0.2",
    "temp": "0.8.3"
  },
  "scripts": {
    "lint": "eslint $(git ls-files '*.js')",
    "lint_md": "mdlint $(git ls-files '*.md')",
    "lint_yml": "yamllint $(git ls-files '*.yml')",
    "test": "mocha --recursive --timeout 5500 --exit tests/unit",
    "ft_test": "find tests/functional -name \"*.js\" | grep -v \"utils/\" | xargs mocha --timeout 120000 --exit"
  },
  "private": true
}<|MERGE_RESOLUTION|>--- conflicted
+++ resolved
@@ -3,11 +3,7 @@
   "engines": {
     "node": ">=8"
   },
-<<<<<<< HEAD
-  "version": "8.1.4",
-=======
-  "version": "7.5.0",
->>>>>>> 7aedc5f1
+  "version": "8.2.0",
   "description": "Common utilities for the S3 project components",
   "main": "index.js",
   "repository": {
