{
  "name": "arsenal",
  "engines": {
    "node": ">=16"
  },
<<<<<<< HEAD
  "version": "7.10.11",
=======
  "version": "7.4.17",
>>>>>>> 5f8c92a0
  "description": "Common utilities for the S3 project components",
  "main": "index.js",
  "repository": {
    "type": "git",
    "url": "git+https://github.com/scality/Arsenal.git"
  },
  "author": "Giorgio Regni",
  "license": "Apache-2.0",
  "bugs": {
    "url": "https://github.com/scality/Arsenal/issues"
  },
  "homepage": "https://github.com/scality/Arsenal#readme",
  "dependencies": {
    "@hapi/joi": "^15.1.0",
    "JSONStream": "^1.0.0",
    "agentkeepalive": "^4.1.3",
    "ajv": "6.12.2",
    "async": "~2.1.5",
    "base62": "2.0.1",
    "base-x": "3.0.8",
    "debug": "~2.6.9",
    "diskusage": "^1.1.1",
    "ioredis": "4.9.5",
    "ipaddr.js": "1.9.1",
    "level": "~5.0.1",
    "level-sublevel": "~6.6.5",
    "node-forge": "^0.7.1",
    "prom-client": "10.2.3",
    "simple-glob": "^0.2",
    "socket.io": "~2.3.0",
    "socket.io-client": "~2.3.0",
    "utf8": "2.1.2",
    "uuid": "^3.0.1",
    "werelogs": "scality/werelogs#8.1.0",
    "xml2js": "~0.4.23"
  },
  "optionalDependencies": {
    "ioctl": "^2.0.2"
  },
  "devDependencies": {
    "@sinonjs/fake-timers": "^6.0.1",
    "eslint": "2.13.1",
    "eslint-config-airbnb": "6.2.0",
    "eslint-config-scality": "scality/Guidelines#7.10.2",
    "eslint-plugin-react": "^4.3.0",
    "mocha": "8.0.1",
    "sinon": "^9.0.2",
    "temp": "0.9.1"
  },
  "scripts": {
    "lint": "eslint $(git ls-files '*.js')",
    "lint_md": "mdlint $(git ls-files '*.md')",
    "lint_yml": "yamllint $(git ls-files '*.yml')",
    "test": "mocha --recursive tests/unit",
    "ft_test": "find tests/functional -name \"*.js\" | grep -v \"utils/\" | xargs mocha --timeout 120000"
  },
  "private": true
}<|MERGE_RESOLUTION|>--- conflicted
+++ resolved
@@ -3,11 +3,7 @@
   "engines": {
     "node": ">=16"
   },
-<<<<<<< HEAD
-  "version": "7.10.11",
-=======
-  "version": "7.4.17",
->>>>>>> 5f8c92a0
+  "version": "7.10.13",
   "description": "Common utilities for the S3 project components",
   "main": "index.js",
   "repository": {
