--- conflicted
+++ resolved
@@ -3,11 +3,7 @@
   "engines": {
     "node": ">=16"
   },
-<<<<<<< HEAD
-  "version": "7.70.20",
-=======
-  "version": "7.10.55",
->>>>>>> 4da59769
+  "version": "7.70.21",
   "description": "Common utilities for the S3 project components",
   "main": "build/index.js",
   "repository": {
