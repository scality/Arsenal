--- conflicted
+++ resolved
@@ -3,11 +3,7 @@
   "engines": {
     "node": ">=16"
   },
-<<<<<<< HEAD
-  "version": "8.1.122",
-=======
-  "version": "7.70.25",
->>>>>>> 7423fac6
+  "version": "8.1.123",
   "description": "Common utilities for the S3 project components",
   "main": "build/index.js",
   "repository": {
