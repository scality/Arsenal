--- conflicted
+++ resolved
@@ -3,11 +3,7 @@
   "engines": {
     "node": ">=16"
   },
-<<<<<<< HEAD
-  "version": "7.70.12",
-=======
-  "version": "7.10.49",
->>>>>>> fbf5562a
+  "version": "7.70.13",
   "description": "Common utilities for the S3 project components",
   "main": "build/index.js",
   "repository": {
@@ -83,11 +79,10 @@
     "lint": "eslint $(git ls-files '*.js')",
     "lint_md": "mdlint $(git ls-files '*.md')",
     "lint_yml": "yamllint $(git ls-files '*.yml')",
-    "test": "jest tests/unit",
+    "test": "jest tests/unit/policyEvaluator.spec.js",
     "build": "tsc",
     "prepare": "yarn build",
-    "ft_test": "jest tests/functional --testTimeout=120000 --forceExit",
-    "build_doc": "cd documentation/listingAlgos/pics; dot -Tsvg delimiterVersionsStateChart.dot > delimiterVersionsStateChart.svg"
+    "ft_test": "jest tests/functional --testTimeout=120000 --forceExit"
   },
   "private": true,
   "jest": {
