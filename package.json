--- conflicted
+++ resolved
@@ -56,13 +56,9 @@
     "eslint-config-airbnb": "6.2.0",
     "eslint-config-scality": "scality/Guidelines#ec33dfb",
     "eslint-plugin-react": "^4.3.0",
-<<<<<<< HEAD
-    "mocha": "5.2.0",
+    "mocha": "8.0.1",
     "mongodb-memory-server": "^6.0.2",
     "nyc": "^15.1.0",
-=======
-    "mocha": "8.0.1",
->>>>>>> 4aa5071a
     "sinon": "^9.0.2",
     "temp": "0.9.1"
   },
