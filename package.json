{
  "name": "arsenal",
  "engines": {
    "node": ">=6.9.5"
  },
  "version": "7.7.0",
  "description": "Common utilities for the S3 project components",
  "main": "index.js",
  "repository": {
    "type": "git",
    "url": "git+https://github.com/scality/Arsenal.git"
  },
  "author": "Giorgio Regni",
  "license": "Apache-2.0",
  "bugs": {
    "url": "https://github.com/scality/Arsenal/issues"
  },
  "homepage": "https://github.com/scality/Arsenal#readme",
  "dependencies": {
    "@hapi/joi": "^15.1.0",
    "JSONStream": "^1.0.0",
    "agentkeepalive": "^4.1.3",
    "ajv": "6.12.2",
    "async": "~2.1.5",
    "debug": "~2.6.9",
    "diskusage": "^1.1.1",
    "ioredis": "4.9.5",
    "ipaddr.js": "1.9.1",
    "level": "~5.0.1",
    "level-sublevel": "~6.6.5",
    "node-forge": "^0.7.1",
    "simple-glob": "^0.2",
    "socket.io": "~2.3.0",
    "socket.io-client": "~2.3.0",
    "utf8": "2.1.2",
    "uuid": "^3.0.1",
    "werelogs": "scality/werelogs#0ff7ec82",
    "xml2js": "~0.4.23"
  },
  "optionalDependencies": {
    "ioctl": "2.0.0"
  },
  "devDependencies": {
    "@sinonjs/fake-timers": "^6.0.1",
    "eslint": "2.13.1",
    "eslint-config-airbnb": "6.2.0",
    "eslint-config-scality": "scality/Guidelines#ec33dfb",
    "eslint-plugin-react": "^4.3.0",
<<<<<<< HEAD
    "mocha": "2.5.3",
    "sinon": "^9.0.2",
=======
    "mocha": "8.0.1",
>>>>>>> f1345ec2
    "temp": "0.9.1"
  },
  "scripts": {
    "lint": "eslint $(git ls-files '*.js')",
    "lint_md": "mdlint $(git ls-files '*.md')",
    "lint_yml": "yamllint $(git ls-files '*.yml')",
    "test": "mocha --recursive --timeout 5500 tests/unit",
    "ft_test": "find tests/functional -name \"*.js\" | grep -v \"utils/\" | xargs mocha --timeout 120000"
  },
  "private": true
}<|MERGE_RESOLUTION|>--- conflicted
+++ resolved
@@ -46,12 +46,8 @@
     "eslint-config-airbnb": "6.2.0",
     "eslint-config-scality": "scality/Guidelines#ec33dfb",
     "eslint-plugin-react": "^4.3.0",
-<<<<<<< HEAD
-    "mocha": "2.5.3",
+    "mocha": "8.0.1",
     "sinon": "^9.0.2",
-=======
-    "mocha": "8.0.1",
->>>>>>> f1345ec2
     "temp": "0.9.1"
   },
   "scripts": {
