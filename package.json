--- conflicted
+++ resolved
@@ -32,14 +32,9 @@
     "bson": "4.0.0",
     "debug": "~4.1.0",
     "diskusage": "^1.1.1",
-<<<<<<< HEAD
-    "fcntl": "github:scality/node-fcntl#0.2.0",
+    "fcntl": "github:scality/node-fcntl#0.2.2",
     "hdclient": "scality/hdclient#1.1.5",
     "httpagent": "scality/httpagent#1.0.6",
-=======
-    "fcntl": "github:scality/node-fcntl#0.2.2",
-    "hdclient": "scality/hdclient#1.1.0",
->>>>>>> a89d1d8d
     "https-proxy-agent": "^2.2.0",
     "ioredis": "^4.28.5",
     "ipaddr.js": "1.9.1",
