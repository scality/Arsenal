--- conflicted
+++ resolved
@@ -3,11 +3,7 @@
   "engines": {
     "node": ">=16"
   },
-<<<<<<< HEAD
-  "version": "8.1.92",
-=======
-  "version": "7.70.5",
->>>>>>> d744a709
+  "version": "8.1.93",
   "description": "Common utilities for the S3 project components",
   "main": "build/index.js",
   "repository": {
