--- conflicted
+++ resolved
@@ -3,11 +3,7 @@
   "engines": {
     "node": ">=6.9.5"
   },
-<<<<<<< HEAD
-  "version": "7.7.2",
-=======
-  "version": "7.5.1",
->>>>>>> c495ecac
+  "version": "7.7.3",
   "description": "Common utilities for the S3 project components",
   "main": "index.js",
   "repository": {
