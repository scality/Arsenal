{
  "name": "arsenal",
  "engines": {
    "node": ">=16"
  },
  "version": "8.1.32",
  "description": "Common utilities for the S3 project components",
  "main": "build/index.js",
  "repository": {
    "type": "git",
    "url": "git+https://github.com/scality/Arsenal.git"
  },
  "author": "Scality Inc.",
  "license": "Apache-2.0",
  "bugs": {
    "url": "https://github.com/scality/Arsenal/issues"
  },
  "homepage": "https://github.com/scality/Arsenal#readme",
  "dependencies": {
    "JSONStream": "^1.0.0",
    "agentkeepalive": "^4.1.3",
    "ajv": "6.12.2",
<<<<<<< HEAD
    "async": "~2.6.1",
    "aws-sdk": "2.80.0",
    "azure-storage": "2.10.3",
    "backo": "^1.1.0",
    "base-x": "3.0.8",
    "base62": "2.0.1",
    "bson": "4.0.0",
    "debug": "~4.1.0",
    "diskusage": "^1.1.1",
    "eslint-plugin-import": "^2.25.4",
    "fcntl": "github:scality/node-fcntl#0.2.0",
    "hdclient": "scality/hdclient#1.1.0",
    "https-proxy-agent": "^2.2.0",
=======
    "async": "~2.1.5",
    "base-x": "3.0.8",
    "base62": "2.0.1",
    "debug": "~2.6.9",
    "diskusage": "^1.1.1",
>>>>>>> f94256a8
    "ioredis": "^4.28.5",
    "ipaddr.js": "1.9.1",
    "joi": "^17.6.0",
    "level": "~5.0.1",
    "level-sublevel": "~6.6.5",
    "mongodb": "^3.0.1",
    "node-forge": "^0.7.1",
    "prom-client": "10.2.3",
    "simple-glob": "^0.2.0",
    "socket.io": "~2.3.0",
    "socket.io-client": "~2.3.0",
    "sproxydclient": "github:scality/sproxydclient#8.0.3",
    "utf8": "3.0.0",
    "uuid": "^3.0.1",
    "werelogs": "scality/werelogs#8.1.0",
    "xml2js": "~0.4.23"
  },
  "optionalDependencies": {
    "ioctl": "^2.0.2"
  },
  "devDependencies": {
    "@babel/preset-env": "^7.16.11",
    "@babel/preset-typescript": "^7.16.7",
    "@sinonjs/fake-timers": "^6.0.1",
<<<<<<< HEAD
    "eslint": "^8.9.0",
=======
    "@types/async": "^3.2.12",
    "@types/jest": "^27.4.1",
    "@types/node": "^17.0.21",
    "@types/utf8": "^3.0.1",
    "eslint": "^8.10.0",
>>>>>>> f94256a8
    "eslint-config-airbnb": "6.2.0",
    "eslint-config-scality": "scality/Guidelines#ec33dfb",
    "eslint-plugin-react": "^4.3.0",
    "jest": "^27.5.1",
<<<<<<< HEAD
    "mongodb-memory-server": "^6.0.2",
    "nyc": "^15.1.0",
=======
    "mocha": "8.0.1",
>>>>>>> f94256a8
    "sinon": "^9.0.2",
    "temp": "0.9.1",
    "ts-jest": "^27.1.3",
    "ts-node": "^10.6.0",
    "typescript": "^4.6.2"
  },
  "scripts": {
    "lint": "eslint $(git ls-files '*.js')",
    "lint_md": "mdlint $(git ls-files '*.md')",
    "lint_yml": "yamllint $(git ls-files '*.yml')",
    "test": "jest tests/unit",
<<<<<<< HEAD
    "ft_test": "jest tests/functional --testTimeout=120000 --forceExit",
    "coverage": "nyc --clean jest tests --coverage --testTimeout=120000 --forceExit"
  },
  "jest": {
    "maxWorkers": 1,
    "coverageReporters": [
      "json"
    ],
    "collectCoverageFrom": [
      "lib/**/*.{js,ts}",
      "index.js"
    ]
  },
  "nyc": {
    "tempDirectory": "coverage",
    "reporter": [
      "lcov",
      "text"
    ]
=======
    "build": "tsc",
    "prepare": "yarn build || true",
    "ft_test": "jest tests/functional --testTimeout=120000 --forceExit"
  },
  "private": true,
  "jest": {
    "maxWorkers": 1,
    "collectCoverageFrom": [
      "lib/**/*.{js,ts}",
      "index.js"
    ],
    "preset": "ts-jest",
    "globals": {
      "test-jest": {
        "diagnostics": {
          "warnOnly": true
        }
      }
    }
>>>>>>> f94256a8
  }
}<|MERGE_RESOLUTION|>--- conflicted
+++ resolved
@@ -20,7 +20,6 @@
     "JSONStream": "^1.0.0",
     "agentkeepalive": "^4.1.3",
     "ajv": "6.12.2",
-<<<<<<< HEAD
     "async": "~2.6.1",
     "aws-sdk": "2.80.0",
     "azure-storage": "2.10.3",
@@ -34,13 +33,6 @@
     "fcntl": "github:scality/node-fcntl#0.2.0",
     "hdclient": "scality/hdclient#1.1.0",
     "https-proxy-agent": "^2.2.0",
-=======
-    "async": "~2.1.5",
-    "base-x": "3.0.8",
-    "base62": "2.0.1",
-    "debug": "~2.6.9",
-    "diskusage": "^1.1.1",
->>>>>>> f94256a8
     "ioredis": "^4.28.5",
     "ipaddr.js": "1.9.1",
     "joi": "^17.6.0",
@@ -65,25 +57,17 @@
     "@babel/preset-env": "^7.16.11",
     "@babel/preset-typescript": "^7.16.7",
     "@sinonjs/fake-timers": "^6.0.1",
-<<<<<<< HEAD
-    "eslint": "^8.9.0",
-=======
     "@types/async": "^3.2.12",
     "@types/jest": "^27.4.1",
     "@types/node": "^17.0.21",
     "@types/utf8": "^3.0.1",
     "eslint": "^8.10.0",
->>>>>>> f94256a8
     "eslint-config-airbnb": "6.2.0",
     "eslint-config-scality": "scality/Guidelines#ec33dfb",
     "eslint-plugin-react": "^4.3.0",
     "jest": "^27.5.1",
-<<<<<<< HEAD
     "mongodb-memory-server": "^6.0.2",
     "nyc": "^15.1.0",
-=======
-    "mocha": "8.0.1",
->>>>>>> f94256a8
     "sinon": "^9.0.2",
     "temp": "0.9.1",
     "ts-jest": "^27.1.3",
@@ -95,34 +79,17 @@
     "lint_md": "mdlint $(git ls-files '*.md')",
     "lint_yml": "yamllint $(git ls-files '*.yml')",
     "test": "jest tests/unit",
-<<<<<<< HEAD
+    "build": "tsc",
+    "prepare": "yarn build || true",
     "ft_test": "jest tests/functional --testTimeout=120000 --forceExit",
     "coverage": "nyc --clean jest tests --coverage --testTimeout=120000 --forceExit"
   },
+  "private": true,
   "jest": {
     "maxWorkers": 1,
     "coverageReporters": [
       "json"
     ],
-    "collectCoverageFrom": [
-      "lib/**/*.{js,ts}",
-      "index.js"
-    ]
-  },
-  "nyc": {
-    "tempDirectory": "coverage",
-    "reporter": [
-      "lcov",
-      "text"
-    ]
-=======
-    "build": "tsc",
-    "prepare": "yarn build || true",
-    "ft_test": "jest tests/functional --testTimeout=120000 --forceExit"
-  },
-  "private": true,
-  "jest": {
-    "maxWorkers": 1,
     "collectCoverageFrom": [
       "lib/**/*.{js,ts}",
       "index.js"
@@ -135,6 +102,12 @@
         }
       }
     }
->>>>>>> f94256a8
+  },
+  "nyc": {
+    "tempDirectory": "coverage",
+    "reporter": [
+      "lcov",
+      "text"
+    ]
   }
 }