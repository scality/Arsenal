{
  "name": "arsenal",
  "engines": {
    "node": ">=16"
  },
<<<<<<< HEAD
  "version": "7.70.26",
=======
  "version": "7.10.61",
>>>>>>> 9ee40f34
  "description": "Common utilities for the S3 project components",
  "main": "build/index.js",
  "repository": {
    "type": "git",
    "url": "git+https://github.com/scality/Arsenal.git"
  },
  "author": "Giorgio Regni",
  "license": "Apache-2.0",
  "bugs": {
    "url": "https://github.com/scality/Arsenal/issues"
  },
  "homepage": "https://github.com/scality/Arsenal#readme",
  "dependencies": {
    "@js-sdsl/ordered-set": "^4.4.2",
    "@types/async": "^3.2.12",
    "@types/utf8": "^3.0.1",
    "JSONStream": "^1.0.0",
    "agentkeepalive": "^4.1.3",
    "ajv": "6.12.2",
    "async": "~2.1.5",
    "aws-sdk": "^2.1005.0",
    "azure-storage": "~2.10.7",
    "backo": "^1.1.0",
    "base-x": "3.0.8",
    "base62": "2.0.1",
    "bson": "4.0.0",
    "debug": "~2.6.9",
    "diskusage": "^1.1.1",
    "fcntl": "github:scality/node-fcntl#0.2.2",
    "hdclient": "scality/hdclient#1.1.0",
    "https-proxy-agent": "^2.2.0",
    "ioredis": "^4.28.5",
    "ipaddr.js": "1.9.1",
    "joi": "^17.6.0",
    "level": "~5.0.1",
    "level-sublevel": "~6.6.5",
    "mongodb": "^3.0.1",
    "node-forge": "^0.7.1",
    "prom-client": "14.2.0",
    "simple-glob": "^0.2",
    "socket.io": "~4.6.1",
    "socket.io-client": "~4.6.1",
    "sproxydclient": "github:scality/sproxydclient#8.0.4",
    "utf8": "2.1.2",
    "uuid": "^3.0.1",
    "werelogs": "scality/werelogs#8.1.0",
    "xml2js": "~0.4.23"
  },
  "optionalDependencies": {
    "ioctl": "^2.0.2"
  },
  "devDependencies": {
    "@babel/preset-env": "^7.16.11",
    "@babel/preset-typescript": "^7.16.7",
    "@sinonjs/fake-timers": "^6.0.1",
    "@types/ioredis": "^4.28.10",
    "@types/jest": "^27.4.1",
    "@types/node": "^17.0.21",
    "@types/xml2js": "^0.4.11",
    "eslint": "^8.12.0",
    "eslint-config-airbnb": "6.2.0",
    "eslint-config-scality": "scality/Guidelines#7.10.2",
    "eslint-plugin-react": "^4.3.0",
    "jest": "^27.5.1",
    "mocha": "8.0.1",
    "mongodb-memory-server": "^6.0.2",
    "sinon": "^9.0.2",
    "temp": "0.9.1",
    "ts-jest": "^27.1.3",
    "ts-node": "^10.6.0",
    "typescript": "^4.6.2"
  },
  "scripts": {
    "lint": "eslint $(git ls-files '*.js')",
    "lint_md": "mdlint $(git ls-files '*.md')",
    "lint_yml": "yamllint $(git ls-files '*.yml')",
    "test": "jest tests/unit",
    "build": "tsc",
    "prepare": "yarn build",
    "ft_test": "jest tests/functional --testTimeout=120000 --forceExit",
    "build_doc": "cd documentation/listingAlgos/pics; dot -Tsvg delimiterStateChart.dot > delimiterStateChart.svg; dot -Tsvg delimiterMasterV0StateChart.dot > delimiterMasterV0StateChart.svg; dot -Tsvg delimiterVersionsStateChart.dot > delimiterVersionsStateChart.svg"
  },
  "private": true,
  "jest": {
    "maxWorkers": 1,
    "collectCoverageFrom": [
      "lib/**/*.{js,ts}",
      "index.js"
    ],
    "preset": "ts-jest",
    "globals": {
      "test-jest": {
        "diagnostics": {
          "warnOnly": true
        }
      }
    }
  }
}<|MERGE_RESOLUTION|>--- conflicted
+++ resolved
@@ -3,11 +3,7 @@
   "engines": {
     "node": ">=16"
   },
-<<<<<<< HEAD
-  "version": "7.70.26",
-=======
-  "version": "7.10.61",
->>>>>>> 9ee40f34
+  "version": "7.70.27",
   "description": "Common utilities for the S3 project components",
   "main": "build/index.js",
   "repository": {
