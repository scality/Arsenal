{
  "name": "arsenal",
  "engines": {
    "node": ">=16"
  },
<<<<<<< HEAD
  "version": "7.70.5",
=======
  "version": "7.10.47",
>>>>>>> 3f24336b
  "description": "Common utilities for the S3 project components",
  "main": "build/index.js",
  "repository": {
    "type": "git",
    "url": "git+https://github.com/scality/Arsenal.git"
  },
  "author": "Giorgio Regni",
  "license": "Apache-2.0",
  "bugs": {
    "url": "https://github.com/scality/Arsenal/issues"
  },
  "homepage": "https://github.com/scality/Arsenal#readme",
  "dependencies": {
    "@types/async": "^3.2.12",
    "@types/utf8": "^3.0.1",
    "JSONStream": "^1.0.0",
    "agentkeepalive": "^4.1.3",
    "ajv": "6.12.2",
    "async": "~2.1.5",
    "aws-sdk": "^2.1005.0",
    "azure-storage": "~2.10.7",
    "backo": "^1.1.0",
    "base-x": "3.0.8",
    "base62": "2.0.1",
    "bson": "4.0.0",
    "debug": "~2.6.9",
    "diskusage": "^1.1.1",
    "fcntl": "github:scality/node-fcntl#0.2.0",
    "hdclient": "scality/hdclient#1.1.0",
    "https-proxy-agent": "^2.2.0",
    "ioredis": "^4.28.5",
    "ipaddr.js": "1.9.1",
    "joi": "^17.6.0",
    "level": "~5.0.1",
    "level-sublevel": "~6.6.5",
    "mongodb": "^3.0.1",
    "node-forge": "^0.7.1",
    "prom-client": "14.2.0",
    "simple-glob": "^0.2",
    "socket.io": "~4.6.1",
    "socket.io-client": "~4.6.1",
    "sproxydclient": "github:scality/sproxydclient#8.0.4",
    "utf8": "2.1.2",
    "uuid": "^3.0.1",
    "werelogs": "scality/werelogs#8.1.0",
    "xml2js": "~0.4.23"
  },
  "optionalDependencies": {
    "ioctl": "^2.0.2"
  },
  "devDependencies": {
    "@babel/preset-env": "^7.16.11",
    "@babel/preset-typescript": "^7.16.7",
    "@sinonjs/fake-timers": "^6.0.1",
    "@types/ioredis": "^4.28.10",
    "@types/jest": "^27.4.1",
    "@types/node": "^17.0.21",
    "@types/xml2js": "^0.4.11",
    "eslint": "^8.12.0",
    "eslint-config-airbnb": "6.2.0",
    "eslint-config-scality": "scality/Guidelines#7.10.2",
    "eslint-plugin-react": "^4.3.0",
    "jest": "^27.5.1",
    "mocha": "8.0.1",
    "mongodb-memory-server": "^6.0.2",
    "sinon": "^9.0.2",
    "temp": "0.9.1",
    "ts-jest": "^27.1.3",
    "ts-node": "^10.6.0",
    "typescript": "^4.6.2"
  },
  "scripts": {
    "lint": "eslint $(git ls-files '*.js')",
    "lint_md": "mdlint $(git ls-files '*.md')",
    "lint_yml": "yamllint $(git ls-files '*.yml')",
    "test": "jest tests/unit",
    "build": "tsc",
    "prepare": "yarn build",
    "ft_test": "jest tests/functional --testTimeout=120000 --forceExit",
    "build_doc": "cd documentation/listingAlgos/pics; dot -Tsvg delimiterVersionsStateChart.dot > delimiterVersionsStateChart.svg"
  },
  "private": true,
  "jest": {
    "maxWorkers": 1,
    "collectCoverageFrom": [
      "lib/**/*.{js,ts}",
      "index.js"
    ],
    "preset": "ts-jest",
    "globals": {
      "test-jest": {
        "diagnostics": {
          "warnOnly": true
        }
      }
    }
  }
}<|MERGE_RESOLUTION|>--- conflicted
+++ resolved
@@ -3,11 +3,7 @@
   "engines": {
     "node": ">=16"
   },
-<<<<<<< HEAD
-  "version": "7.70.5",
-=======
-  "version": "7.10.47",
->>>>>>> 3f24336b
+  "version": "7.70.6",
   "description": "Common utilities for the S3 project components",
   "main": "build/index.js",
   "repository": {
