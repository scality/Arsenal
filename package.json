{
  "name": "arsenal",
  "engines": {
    "node": ">=16"
  },
<<<<<<< HEAD
  "version": "8.1.80",
=======
  "version": "7.10.41",
>>>>>>> 34ccca9b
  "description": "Common utilities for the S3 project components",
  "main": "build/index.js",
  "repository": {
    "type": "git",
    "url": "git+https://github.com/scality/Arsenal.git"
  },
  "author": "Scality Inc.",
  "license": "Apache-2.0",
  "bugs": {
    "url": "https://github.com/scality/Arsenal/issues"
  },
  "homepage": "https://github.com/scality/Arsenal#readme",
  "dependencies": {
    "@azure/identity": "^3.1.1",
    "@azure/storage-blob": "^12.12.0",
    "@types/async": "^3.2.12",
    "@types/utf8": "^3.0.1",
    "JSONStream": "^1.0.0",
    "agentkeepalive": "^4.1.3",
    "ajv": "6.12.3",
    "async": "~2.6.4",
    "aws-sdk": "^2.1005.0",
    "backo": "^1.1.0",
    "base-x": "3.0.8",
    "base62": "2.0.1",
    "bson": "4.0.0",
    "debug": "~4.1.0",
    "diskusage": "^1.1.1",
    "fcntl": "github:scality/node-fcntl#0.2.0",
    "hdclient": "scality/hdclient#1.1.5",
    "httpagent": "scality/httpagent#1.0.6",
    "https-proxy-agent": "^2.2.0",
    "ioredis": "^4.28.5",
    "ipaddr.js": "1.9.1",
    "joi": "^17.6.0",
    "level": "~5.0.1",
    "level-sublevel": "~6.6.5",
    "mongodb": "^3.0.1",
    "node-forge": "^1.3.0",
    "prom-client": "10.2.3",
    "simple-glob": "^0.2.0",
    "socket.io": "2.4.1",
    "socket.io-client": "2.4.0",
    "sproxydclient": "scality/sproxydclient#8.0.7",
    "utf8": "3.0.0",
    "uuid": "^3.0.1",
    "werelogs": "scality/werelogs#8.1.2",
    "xml2js": "~0.4.23"
  },
  "optionalDependencies": {
    "ioctl": "^2.0.2"
  },
  "devDependencies": {
    "@babel/preset-env": "^7.16.11",
    "@babel/preset-typescript": "^7.16.7",
    "@sinonjs/fake-timers": "^6.0.1",
    "@types/ioredis": "^4.28.10",
    "@types/jest": "^27.4.1",
    "@types/node": "^17.0.21",
    "@types/xml2js": "^0.4.11",
    "eslint": "^8.12.0",
    "eslint-config-airbnb": "6.2.0",
    "eslint-config-scality": "scality/Guidelines#ec33dfb",
    "eslint-plugin-react": "^4.3.0",
    "jest": "^27.5.1",
    "mongodb-memory-server": "^6.0.2",
    "nyc": "^15.1.0",
    "sinon": "^9.0.2",
    "temp": "0.9.1",
    "ts-jest": "^27.1.3",
    "ts-node": "^10.6.0",
    "typescript": "^4.6.2"
  },
  "scripts": {
    "lint": "eslint $(git ls-files '*.js')",
    "lint_md": "mdlint $(git ls-files '*.md')",
    "lint_yml": "yamllint $(git ls-files '*.yml')",
    "test": "jest tests/unit",
    "build": "tsc",
    "prepare": "yarn build",
    "ft_test": "jest tests/functional --testTimeout=120000 --forceExit",
    "coverage": "nyc --clean jest tests --coverage --testTimeout=120000 --forceExit",
    "build_doc": "cd documentation/listingAlgos/pics; dot -Tsvg delimiterStateChart.dot > delimiterStateChart.svg; dot -Tsvg delimiterMasterV0StateChart.dot > delimiterMasterV0StateChart.svg"
  },
  "private": true,
  "jest": {
    "maxWorkers": 1,
    "coverageReporters": [
      "json"
    ],
    "collectCoverageFrom": [
      "lib/**/*.{js,ts}",
      "index.js"
    ],
    "preset": "ts-jest",
    "testEnvironment": "node",
    "transform": {
      "^.\\.ts?$": "ts-jest"
    },
    "transformIgnorePatterns": [],
    "globals": {
      "test-jest": {
        "diagnostics": {
          "warnOnly": true
        }
      }
    }
  },
  "nyc": {
    "tempDirectory": "coverage",
    "reporter": [
      "lcov",
      "text"
    ]
  }
}<|MERGE_RESOLUTION|>--- conflicted
+++ resolved
@@ -3,11 +3,7 @@
   "engines": {
     "node": ">=16"
   },
-<<<<<<< HEAD
-  "version": "8.1.80",
-=======
-  "version": "7.10.41",
->>>>>>> 34ccca9b
+  "version": "8.1.81",
   "description": "Common utilities for the S3 project components",
   "main": "build/index.js",
   "repository": {
