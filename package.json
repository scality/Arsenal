{
  "name": "arsenal",
  "engines": {
    "node": ">=16"
  },
<<<<<<< HEAD
  "version": "7.70.31",
=======
  "version": "7.10.63",
>>>>>>> 6ec3c8e1
  "description": "Common utilities for the S3 project components",
  "main": "build/index.js",
  "repository": {
    "type": "git",
    "url": "git+https://github.com/scality/Arsenal.git"
  },
  "author": "Giorgio Regni",
  "license": "Apache-2.0",
  "bugs": {
    "url": "https://github.com/scality/Arsenal/issues"
  },
  "homepage": "https://github.com/scality/Arsenal#readme",
  "dependencies": {
    "@js-sdsl/ordered-set": "^4.4.2",
    "@types/async": "^3.2.12",
    "@types/utf8": "^3.0.1",
    "JSONStream": "^1.0.0",
    "agentkeepalive": "^4.1.3",
    "ajv": "6.12.2",
    "async": "~2.1.5",
    "aws-sdk": "^2.1005.0",
    "azure-storage": "~2.10.7",
    "backo": "^1.1.0",
    "base-x": "3.0.8",
    "base62": "2.0.1",
    "bson": "4.0.0",
    "debug": "~2.6.9",
    "diskusage": "^1.1.1",
    "fcntl": "github:scality/node-fcntl#0.2.2",
    "hdclient": "scality/hdclient#1.1.0",
    "https-proxy-agent": "^2.2.0",
    "ioredis": "^4.28.5",
    "ipaddr.js": "1.9.1",
    "joi": "^17.6.0",
    "level": "~5.0.1",
    "level-sublevel": "~6.6.5",
    "mongodb": "^3.0.1",
    "node-forge": "^0.7.1",
    "prom-client": "14.2.0",
    "simple-glob": "^0.2",
    "socket.io": "~4.6.1",
    "socket.io-client": "~4.6.1",
    "sproxydclient": "github:scality/sproxydclient#8.0.4",
    "utf8": "2.1.2",
    "uuid": "^3.0.1",
    "werelogs": "scality/werelogs#8.1.4",
    "xml2js": "~0.4.23"
  },
  "optionalDependencies": {
    "ioctl": "^2.0.2"
  },
  "devDependencies": {
    "@babel/preset-env": "^7.16.11",
    "@babel/preset-typescript": "^7.16.7",
    "@sinonjs/fake-timers": "^6.0.1",
    "@types/ioredis": "^4.28.10",
    "@types/jest": "^27.4.1",
    "@types/node": "^17.0.21",
    "@types/xml2js": "^0.4.11",
    "eslint": "^8.12.0",
    "eslint-config-airbnb": "6.2.0",
    "eslint-config-scality": "scality/Guidelines#7.10.2",
    "eslint-plugin-react": "^4.3.0",
    "jest": "^27.5.1",
    "mocha": "8.0.1",
    "mongodb-memory-server": "^6.0.2",
    "sinon": "^9.0.2",
    "temp": "0.9.1",
    "ts-jest": "^27.1.3",
    "ts-node": "^10.6.0",
    "typescript": "^4.6.2"
  },
  "scripts": {
    "lint": "eslint $(git ls-files '*.js')",
    "lint_md": "mdlint $(git ls-files '*.md')",
    "lint_yml": "yamllint $(git ls-files '*.yml')",
    "test": "jest tests/unit",
    "build": "tsc",
    "prepare": "yarn build",
    "ft_test": "jest tests/functional --testTimeout=120000 --forceExit",
    "build_doc": "cd documentation/listingAlgos/pics; dot -Tsvg delimiterStateChart.dot > delimiterStateChart.svg; dot -Tsvg delimiterMasterV0StateChart.dot > delimiterMasterV0StateChart.svg; dot -Tsvg delimiterVersionsStateChart.dot > delimiterVersionsStateChart.svg"
  },
  "private": true,
  "jest": {
    "maxWorkers": 1,
    "collectCoverageFrom": [
      "lib/**/*.{js,ts}",
      "index.js"
    ],
    "preset": "ts-jest",
    "globals": {
      "test-jest": {
        "diagnostics": {
          "warnOnly": true
        }
      }
    }
  }
}<|MERGE_RESOLUTION|>--- conflicted
+++ resolved
@@ -3,11 +3,7 @@
   "engines": {
     "node": ">=16"
   },
-<<<<<<< HEAD
-  "version": "7.70.31",
-=======
-  "version": "7.10.63",
->>>>>>> 6ec3c8e1
+  "version": "7.70.32",
   "description": "Common utilities for the S3 project components",
   "main": "build/index.js",
   "repository": {
