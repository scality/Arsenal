--- conflicted
+++ resolved
@@ -3,11 +3,7 @@
   "engines": {
     "node": ">=16"
   },
-<<<<<<< HEAD
-  "version": "8.1.110",
-=======
-  "version": "7.70.11",
->>>>>>> d84cc974
+  "version": "8.1.111",
   "description": "Common utilities for the S3 project components",
   "main": "build/index.js",
   "repository": {
