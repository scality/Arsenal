{
  "name": "arsenal",
  "engines": {
    "node": ">=16"
  },
<<<<<<< HEAD
  "version": "7.10.11",
=======
  "version": "7.10.9",
>>>>>>> 2f40ff38
  "description": "Common utilities for the S3 project components",
  "main": "index.js",
  "repository": {
    "type": "git",
    "url": "git+https://github.com/scality/Arsenal.git"
  },
  "author": "Giorgio Regni",
  "license": "Apache-2.0",
  "bugs": {
    "url": "https://github.com/scality/Arsenal/issues"
  },
  "homepage": "https://github.com/scality/Arsenal#readme",
  "dependencies": {
    "@hapi/joi": "^15.1.0",
    "JSONStream": "^1.0.0",
    "agentkeepalive": "^4.1.3",
    "ajv": "6.12.2",
    "async": "~2.1.5",
    "base62": "2.0.1",
    "base-x": "3.0.8",
    "debug": "~2.6.9",
    "diskusage": "^1.1.1",
    "ioredis": "4.9.5",
    "ipaddr.js": "1.9.1",
    "level": "~5.0.1",
    "level-sublevel": "~6.6.5",
    "node-forge": "^0.7.1",
    "prom-client": "10.2.3",
    "simple-glob": "^0.2",
    "socket.io": "~2.3.0",
    "socket.io-client": "~2.3.0",
    "utf8": "2.1.2",
    "uuid": "^3.0.1",
    "werelogs": "scality/werelogs#8.1.0",
    "xml2js": "~0.4.23"
  },
  "optionalDependencies": {
    "ioctl": "^2.0.2"
  },
  "devDependencies": {
    "@sinonjs/fake-timers": "^6.0.1",
    "eslint": "2.13.1",
    "eslint-config-airbnb": "6.2.0",
    "eslint-config-scality": "scality/Guidelines#7.10.2",
    "eslint-plugin-react": "^4.3.0",
    "mocha": "8.0.1",
    "sinon": "^9.0.2",
    "temp": "0.9.1"
  },
  "scripts": {
    "lint": "eslint $(git ls-files '*.js')",
    "lint_md": "mdlint $(git ls-files '*.md')",
    "lint_yml": "yamllint $(git ls-files '*.yml')",
    "test": "mocha --recursive tests/unit",
    "ft_test": "find tests/functional -name \"*.js\" | grep -v \"utils/\" | xargs mocha --timeout 120000"
  },
  "private": true
}<|MERGE_RESOLUTION|>--- conflicted
+++ resolved
@@ -3,11 +3,7 @@
   "engines": {
     "node": ">=16"
   },
-<<<<<<< HEAD
   "version": "7.10.11",
-=======
-  "version": "7.10.9",
->>>>>>> 2f40ff38
   "description": "Common utilities for the S3 project components",
   "main": "index.js",
   "repository": {
