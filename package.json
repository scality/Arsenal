--- conflicted
+++ resolved
@@ -3,11 +3,7 @@
   "engines": {
     "node": ">=16"
   },
-<<<<<<< HEAD
-  "version": "8.1.62",
-=======
-  "version": "7.10.29",
->>>>>>> 3882ecf1
+  "version": "8.1.63",
   "description": "Common utilities for the S3 project components",
   "main": "build/index.js",
   "repository": {
