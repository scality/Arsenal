{
  "name": "arsenal",
  "engines": {
    "node": ">=8"
  },
  "version": "8.2.1",
  "description": "Common utilities for the S3 project components",
  "main": "index.js",
  "repository": {
    "type": "git",
    "url": "git+https://github.com/scality/Arsenal.git"
  },
  "author": "Scality Inc.",
  "license": "Apache-2.0",
  "bugs": {
    "url": "https://github.com/scality/Arsenal/issues"
  },
  "homepage": "https://github.com/scality/Arsenal#readme",
  "dependencies": {
    "@hapi/joi": "^15.1.0",
    "JSONStream": "^1.0.0",
    "ajv": "6.12.2",
    "async": "~2.6.1",
    "aws-sdk": "2.80.0",
    "azure-storage": "^2.1.0",
    "backo": "^1.1.0",
    "bson": "4.0.0",
    "debug": "~4.1.0",
    "diskusage": "^1.1.1",
    "fcntl": "github:scality/node-fcntl",
    "hdclient": "scality/hdclient#5145e04e5ed33e85106765b1caa90cd245ef482b",
    "https-proxy-agent": "^2.2.0",
    "ioredis": "4.9.5",
    "ipaddr.js": "1.9.1",
    "level": "~5.0.1",
    "level-sublevel": "~6.6.5",
    "mongodb": "^3.0.1",
    "node-forge": "^0.7.1",
    "prom-client": "10.2.3",
    "simple-glob": "^0.2.0",
    "socket.io": "~2.3.0",
    "socket.io-client": "~2.3.0",
    "sproxydclient": "github:scality/sproxydclient#30e7115",
    "utf8": "3.0.0",
    "uuid": "^3.0.1",
    "werelogs": "scality/werelogs#0ff7ec82",
    "xml2js": "~0.4.23"
  },
  "optionalDependencies": {
    "ioctl": "2.0.1"
  },
  "devDependencies": {
    "@sinonjs/fake-timers": "^6.0.1",
    "eslint": "2.13.1",
    "eslint-config-airbnb": "6.2.0",
    "eslint-config-scality": "scality/Guidelines#ec33dfb",
    "eslint-plugin-react": "^4.3.0",
<<<<<<< HEAD
    "lolex": "1.5.2",
    "mocha": "5.2.0",
    "mongodb-memory-server": "^6.0.2",
=======
    "mocha": "2.5.3",
>>>>>>> 3dac99da
    "sinon": "^9.0.2",
    "temp": "0.9.1"
  },
  "scripts": {
    "lint": "eslint $(git ls-files '*.js')",
    "lint_md": "mdlint $(git ls-files '*.md')",
    "lint_yml": "yamllint $(git ls-files '*.yml')",
    "test": "mocha --recursive --timeout 5500 --exit tests/unit",
    "ft_test": "find tests/functional -name \"*.js\" | grep -v \"utils/\" | xargs mocha --timeout 120000 --exit"
  },
  "private": true
}<|MERGE_RESOLUTION|>--- conflicted
+++ resolved
@@ -55,13 +55,8 @@
     "eslint-config-airbnb": "6.2.0",
     "eslint-config-scality": "scality/Guidelines#ec33dfb",
     "eslint-plugin-react": "^4.3.0",
-<<<<<<< HEAD
-    "lolex": "1.5.2",
     "mocha": "5.2.0",
     "mongodb-memory-server": "^6.0.2",
-=======
-    "mocha": "2.5.3",
->>>>>>> 3dac99da
     "sinon": "^9.0.2",
     "temp": "0.9.1"
   },
