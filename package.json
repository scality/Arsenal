{
  "name": "arsenal",
  "engines": {
    "node": "6.9.5"
  },
  "version": "7.4.0-forwardorbit",
  "description": "Common utilities for the S3 project components",
  "main": "index.js",
  "repository": {
    "type": "git",
    "url": "git+https://github.com/scality/Arsenal.git"
  },
  "author": "Giorgio Regni",
  "license": "Apache-2.0",
  "bugs": {
    "url": "https://github.com/scality/Arsenal/issues"
  },
  "homepage": "https://github.com/scality/Arsenal#readme",
  "dependencies": {
    "ajv": "4.10.0",
    "async": "~2.1.5",
    "debug": "~2.3.3",
    "diskusage": "^0.2.2",
    "ioredis": "2.4.0",
    "ipaddr.js": "1.2.0",
    "joi": "^10.6",
    "JSONStream": "^1.0.0",
    "level": "~1.6.0",
    "level-sublevel": "~6.6.1",
    "mongodb": "^3.0.1",
    "node-forge": "^0.7.1",
    "simple-glob": "^0.1",
    "socket.io": "~1.7.3",
    "socket.io-client": "~1.7.3",
    "utf8": "2.1.2",
    "uuid": "^3.0.1",
<<<<<<< HEAD
    "werelogs": "scality/werelogs",
    "xml2js": "~0.4.16",
    "prom-client": "^10.2.3"
=======
    "werelogs": "scality/werelogs#rel/7.4",
    "xml2js": "~0.4.16"
>>>>>>> 67516943
  },
  "optionalDependencies": {
    "ioctl": "2.0.0"
  },
  "devDependencies": {
    "eslint": "2.13.1",
    "eslint-plugin-react": "^4.3.0",
    "eslint-config-airbnb": "6.2.0",
    "eslint-config-scality": "scality/Guidelines#rel/7.4",
    "lolex": "1.5.2",
    "mocha": "2.5.3",
    "temp": "0.8.3"
  },
  "scripts": {
    "lint": "eslint $(git ls-files '*.js')",
    "lint_md": "mdlint $(git ls-files '*.md')",
    "lint_yml": "yamllint $(git ls-files '*.yml')",
    "test": "mocha --recursive --timeout 5500 tests/unit",
    "ft_test": "find tests/functional -name \"*.js\" | grep -v \"utils/\" | xargs mocha --timeout 120000"
  },
  "private": true
}<|MERGE_RESOLUTION|>--- conflicted
+++ resolved
@@ -34,14 +34,9 @@
     "socket.io-client": "~1.7.3",
     "utf8": "2.1.2",
     "uuid": "^3.0.1",
-<<<<<<< HEAD
-    "werelogs": "scality/werelogs",
+    "werelogs": "scality/werelogs#rel/7.4",
     "xml2js": "~0.4.16",
     "prom-client": "^10.2.3"
-=======
-    "werelogs": "scality/werelogs#rel/7.4",
-    "xml2js": "~0.4.16"
->>>>>>> 67516943
   },
   "optionalDependencies": {
     "ioctl": "2.0.0"
