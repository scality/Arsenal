{
  "name": "arsenal",
  "engines": {
<<<<<<< HEAD
    "node": ">=8"
=======
    "node": ">=16"
>>>>>>> 79699324
  },
  "version": "8.1.18",
  "description": "Common utilities for the S3 project components",
  "main": "index.js",
  "repository": {
    "type": "git",
    "url": "git+https://github.com/scality/Arsenal.git"
  },
  "author": "Scality Inc.",
  "license": "Apache-2.0",
  "bugs": {
    "url": "https://github.com/scality/Arsenal/issues"
  },
  "homepage": "https://github.com/scality/Arsenal#readme",
  "dependencies": {
    "@hapi/joi": "^15.1.0",
    "JSONStream": "^1.0.0",
    "agentkeepalive": "^4.1.3",
    "ajv": "6.12.2",
    "async": "~2.6.1",
    "aws-sdk": "2.80.0",
    "azure-storage": "2.10.3",
    "backo": "^1.1.0",
    "base62": "2.0.1",
    "base-x": "3.0.8",
    "bson": "4.0.0",
    "debug": "~4.1.0",
    "diskusage": "^1.1.1",
    "fcntl": "github:scality/node-fcntl",
    "hdclient": "scality/hdclient#489db2106570b9ea41bdacdf56131324d0db6a58",
    "https-proxy-agent": "^2.2.0",
    "ioredis": "4.9.5",
    "ipaddr.js": "1.9.1",
    "level": "~5.0.1",
    "level-sublevel": "~6.6.5",
    "mongodb": "^3.0.1",
    "node-forge": "^0.7.1",
    "prom-client": "10.2.3",
    "simple-glob": "^0.2.0",
    "socket.io": "~2.3.0",
    "socket.io-client": "~2.3.0",
    "sproxydclient": "github:scality/sproxydclient#8.0.2",
    "utf8": "3.0.0",
    "uuid": "^3.0.1",
    "werelogs": "scality/werelogs#8.1.0",
    "xml2js": "~0.4.23"
  },
  "optionalDependencies": {
<<<<<<< HEAD
    "ioctl": "2.0.1"
=======
    "ioctl": "^2.0.2"
>>>>>>> 79699324
  },
  "devDependencies": {
    "@sinonjs/fake-timers": "^6.0.1",
    "eslint": "2.13.1",
    "eslint-config-airbnb": "6.2.0",
    "eslint-config-scality": "scality/Guidelines#ec33dfb",
    "eslint-plugin-react": "^4.3.0",
    "mocha": "8.0.1",
    "mongodb-memory-server": "^6.0.2",
    "nyc": "^15.1.0",
    "sinon": "^9.0.2",
    "temp": "0.9.1"
  },
  "scripts": {
    "lint": "eslint $(git ls-files '*.js')",
    "lint_md": "mdlint $(git ls-files '*.md')",
    "lint_yml": "yamllint $(git ls-files '*.yml')",
<<<<<<< HEAD
    "test": "mocha --recursive --timeout 5500 --exit tests/unit",
    "ft_test": "find tests/functional -name \"*.js\" | grep -v \"utils/\" | xargs mocha --timeout 120000 --exit",
    "coverage": "yarn coverage_unit && yarn coverage_ft && yarn coverage_report",
    "coverage_unit": "nyc --silent yarn test",
    "coverage_ft": "nyc --silent --no-clean yarn ft_test",
    "coverage_report": "nyc report --all --reporter=text-summary --reporter=lcov"
  }
=======
    "test": "mocha --recursive tests/unit",
    "ft_test": "find tests/functional -name \"*.js\" | grep -v \"utils/\" | xargs mocha --timeout 120000"
  },
  "private": true
>>>>>>> 79699324
}<|MERGE_RESOLUTION|>--- conflicted
+++ resolved
@@ -1,11 +1,7 @@
 {
   "name": "arsenal",
   "engines": {
-<<<<<<< HEAD
-    "node": ">=8"
-=======
     "node": ">=16"
->>>>>>> 79699324
   },
   "version": "8.1.18",
   "description": "Common utilities for the S3 project components",
@@ -54,11 +50,7 @@
     "xml2js": "~0.4.23"
   },
   "optionalDependencies": {
-<<<<<<< HEAD
-    "ioctl": "2.0.1"
-=======
     "ioctl": "^2.0.2"
->>>>>>> 79699324
   },
   "devDependencies": {
     "@sinonjs/fake-timers": "^6.0.1",
@@ -76,18 +68,11 @@
     "lint": "eslint $(git ls-files '*.js')",
     "lint_md": "mdlint $(git ls-files '*.md')",
     "lint_yml": "yamllint $(git ls-files '*.yml')",
-<<<<<<< HEAD
-    "test": "mocha --recursive --timeout 5500 --exit tests/unit",
+    "test": "mocha --recursive --exit tests/unit",
     "ft_test": "find tests/functional -name \"*.js\" | grep -v \"utils/\" | xargs mocha --timeout 120000 --exit",
     "coverage": "yarn coverage_unit && yarn coverage_ft && yarn coverage_report",
     "coverage_unit": "nyc --silent yarn test",
     "coverage_ft": "nyc --silent --no-clean yarn ft_test",
     "coverage_report": "nyc report --all --reporter=text-summary --reporter=lcov"
   }
-=======
-    "test": "mocha --recursive tests/unit",
-    "ft_test": "find tests/functional -name \"*.js\" | grep -v \"utils/\" | xargs mocha --timeout 120000"
-  },
-  "private": true
->>>>>>> 79699324
 }