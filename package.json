{
  "name": "arsenal",
  "engines": {
    "node": ">=16"
  },
<<<<<<< HEAD
  "version": "8.1.86",
=======
  "version": "7.70.2",
>>>>>>> 655a10ce
  "description": "Common utilities for the S3 project components",
  "main": "build/index.js",
  "repository": {
    "type": "git",
    "url": "git+https://github.com/scality/Arsenal.git"
  },
  "author": "Scality Inc.",
  "license": "Apache-2.0",
  "bugs": {
    "url": "https://github.com/scality/Arsenal/issues"
  },
  "homepage": "https://github.com/scality/Arsenal#readme",
  "dependencies": {
    "@azure/identity": "^3.1.1",
    "@azure/storage-blob": "^12.12.0",
    "@types/async": "^3.2.12",
    "@types/utf8": "^3.0.1",
    "JSONStream": "^1.0.0",
    "agentkeepalive": "^4.1.3",
    "ajv": "6.12.3",
    "async": "~2.6.4",
    "aws-sdk": "^2.1005.0",
    "backo": "^1.1.0",
    "base-x": "3.0.8",
    "base62": "2.0.1",
    "bson": "4.0.0",
    "debug": "~4.1.0",
    "diskusage": "^1.1.1",
    "fcntl": "github:scality/node-fcntl#0.2.0",
    "hdclient": "scality/hdclient#1.1.5",
    "httpagent": "scality/httpagent#1.0.6",
    "https-proxy-agent": "^2.2.0",
    "ioredis": "^4.28.5",
    "ipaddr.js": "1.9.1",
    "joi": "^17.6.0",
    "level": "~5.0.1",
    "level-sublevel": "~6.6.5",
    "mongodb": "^3.0.1",
    "node-forge": "^1.3.0",
    "prom-client": "14.2.0",
    "simple-glob": "^0.2.0",
    "socket.io": "2.4.1",
    "socket.io-client": "2.4.0",
    "sproxydclient": "scality/sproxydclient#8.0.7",
    "utf8": "3.0.0",
    "uuid": "^3.0.1",
    "werelogs": "scality/werelogs#8.1.2",
    "xml2js": "~0.4.23"
  },
  "optionalDependencies": {
    "ioctl": "^2.0.2"
  },
  "devDependencies": {
    "@babel/preset-env": "^7.16.11",
    "@babel/preset-typescript": "^7.16.7",
    "@sinonjs/fake-timers": "^6.0.1",
    "@types/ioredis": "^4.28.10",
    "@types/jest": "^27.4.1",
    "@types/node": "^17.0.21",
    "@types/xml2js": "^0.4.11",
    "eslint": "^8.12.0",
    "eslint-config-airbnb": "6.2.0",
    "eslint-config-scality": "scality/Guidelines#ec33dfb",
    "eslint-plugin-react": "^4.3.0",
    "jest": "^27.5.1",
    "mongodb-memory-server": "^6.0.2",
    "nyc": "^15.1.0",
    "sinon": "^9.0.2",
    "temp": "0.9.1",
    "ts-jest": "^27.1.3",
    "ts-node": "^10.6.0",
    "typescript": "^4.6.2"
  },
  "scripts": {
    "lint": "eslint $(git ls-files '*.js')",
    "lint_md": "mdlint $(git ls-files '*.md')",
    "lint_yml": "yamllint $(git ls-files '*.yml')",
    "test": "jest tests/unit",
    "build": "tsc",
    "prepare": "yarn build",
    "ft_test": "jest tests/functional --testTimeout=120000 --forceExit",
<<<<<<< HEAD
    "coverage": "nyc --clean jest tests --coverage --testTimeout=120000 --forceExit"
=======
    "build_doc": "cd documentation/listingAlgos/pics; dot -Tsvg delimiterVersionsStateChart.dot > delimiterVersionsStateChart.svg"
>>>>>>> 655a10ce
  },
  "private": true,
  "jest": {
    "maxWorkers": 1,
    "coverageReporters": [
      "json"
    ],
    "collectCoverageFrom": [
      "lib/**/*.{js,ts}",
      "index.js"
    ],
    "preset": "ts-jest",
    "testEnvironment": "node",
    "transform": {
      "^.\\.ts?$": "ts-jest"
    },
    "transformIgnorePatterns": [],
    "globals": {
      "test-jest": {
        "diagnostics": {
          "warnOnly": true
        }
      }
    }
  },
  "nyc": {
    "tempDirectory": "coverage",
    "reporter": [
      "lcov",
      "text"
    ]
  }
}<|MERGE_RESOLUTION|>--- conflicted
+++ resolved
@@ -3,11 +3,7 @@
   "engines": {
     "node": ">=16"
   },
-<<<<<<< HEAD
   "version": "8.1.86",
-=======
-  "version": "7.70.2",
->>>>>>> 655a10ce
   "description": "Common utilities for the S3 project components",
   "main": "build/index.js",
   "repository": {
@@ -89,11 +85,8 @@
     "build": "tsc",
     "prepare": "yarn build",
     "ft_test": "jest tests/functional --testTimeout=120000 --forceExit",
-<<<<<<< HEAD
-    "coverage": "nyc --clean jest tests --coverage --testTimeout=120000 --forceExit"
-=======
+    "coverage": "nyc --clean jest tests --coverage --testTimeout=120000 --forceExit",
     "build_doc": "cd documentation/listingAlgos/pics; dot -Tsvg delimiterVersionsStateChart.dot > delimiterVersionsStateChart.svg"
->>>>>>> 655a10ce
   },
   "private": true,
   "jest": {
