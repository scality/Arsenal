{
  "name": "arsenal",
  "engines": {
    "node": ">=8"
  },
  "version": "8.1.4",
  "description": "Common utilities for the S3 project components",
  "main": "index.js",
  "repository": {
    "type": "git",
    "url": "git+https://github.com/scality/Arsenal.git"
  },
  "author": "Scality Inc.",
  "license": "Apache-2.0",
  "bugs": {
    "url": "https://github.com/scality/Arsenal/issues"
  },
  "homepage": "https://github.com/scality/Arsenal#readme",
  "dependencies": {
    "@hapi/joi": "^15.1.0",
    "JSONStream": "^1.0.0",
    "ajv": "4.10.0",
    "async": "~2.6.1",
    "aws-sdk": "2.80.0",
    "azure-storage": "^2.1.0",
    "backo": "^1.1.0",
    "bson": "4.0.0",
    "debug": "~4.1.0",
    "diskusage": "^1.1.1",
    "fcntl": "github:scality/node-fcntl",
    "hdclient": "scality/hdclient#5145e04e5ed33e85106765b1caa90cd245ef482b",
    "https-proxy-agent": "^2.2.0",
    "ioredis": "4.9.5",
<<<<<<< HEAD
    "ipaddr.js": "1.8.1",
    "joi": "^14.3.0",
=======
    "ipaddr.js": "1.2.0",
>>>>>>> a197b2b6
    "level": "~5.0.1",
    "level-sublevel": "~6.6.5",
    "mongodb": "^3.0.1",
    "node-forge": "^0.7.1",
    "prom-client": "10.2.3",
    "simple-glob": "^0.2.0",
    "socket.io": "~2.2.0",
    "socket.io-client": "~2.2.0",
    "sproxydclient": "github:scality/sproxydclient#a6ec980",
    "utf8": "3.0.0",
    "uuid": "^3.0.1",
    "werelogs": "scality/werelogs#0ff7ec82",
    "xml2js": "~0.4.16"
  },
  "optionalDependencies": {
    "ioctl": "2.0.1"
  },
  "devDependencies": {
    "eslint": "2.13.1",
    "eslint-plugin-react": "^4.3.0",
    "eslint-config-airbnb": "6.2.0",
    "eslint-config-scality": "scality/Guidelines#71a059ad",
    "lolex": "1.5.2",
    "mocha": "5.2.0",
    "temp": "0.8.3"
  },
  "scripts": {
    "lint": "eslint $(git ls-files '*.js')",
    "lint_md": "mdlint $(git ls-files '*.md')",
    "lint_yml": "yamllint $(git ls-files '*.yml')",
    "test": "mocha --recursive --timeout 5500 --exit tests/unit",
    "ft_test": "find tests/functional -name \"*.js\" | grep -v \"utils/\" | xargs mocha --timeout 120000 --exit"
  },
  "private": true
}<|MERGE_RESOLUTION|>--- conflicted
+++ resolved
@@ -31,12 +31,7 @@
     "hdclient": "scality/hdclient#5145e04e5ed33e85106765b1caa90cd245ef482b",
     "https-proxy-agent": "^2.2.0",
     "ioredis": "4.9.5",
-<<<<<<< HEAD
     "ipaddr.js": "1.8.1",
-    "joi": "^14.3.0",
-=======
-    "ipaddr.js": "1.2.0",
->>>>>>> a197b2b6
     "level": "~5.0.1",
     "level-sublevel": "~6.6.5",
     "mongodb": "^3.0.1",
