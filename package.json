--- conflicted
+++ resolved
@@ -3,11 +3,7 @@
   "engines": {
     "node": ">=16"
   },
-<<<<<<< HEAD
-  "version": "7.70.25",
-=======
-  "version": "7.10.59",
->>>>>>> f1891851
+  "version": "7.70.26",
   "description": "Common utilities for the S3 project components",
   "main": "build/index.js",
   "repository": {
