--- conflicted
+++ resolved
@@ -19,19 +19,13 @@
   "dependencies": {
     "@hapi/joi": "^15.1.0",
     "JSONStream": "^1.0.0",
-<<<<<<< HEAD
-    "ajv": "4.10.0",
+    "ajv": "6.12.2",
     "async": "~2.6.1",
     "aws-sdk": "2.80.0",
     "azure-storage": "^2.1.0",
     "backo": "^1.1.0",
     "bson": "4.0.0",
     "debug": "~4.1.0",
-=======
-    "ajv": "6.12.2",
-    "async": "~2.1.5",
-    "debug": "~2.3.3",
->>>>>>> 31f92ebc
     "diskusage": "^1.1.1",
     "fcntl": "github:scality/node-fcntl",
     "hdclient": "scality/hdclient#5145e04e5ed33e85106765b1caa90cd245ef482b",
