--- conflicted
+++ resolved
@@ -3,11 +3,7 @@
   "engines": {
     "node": ">=8"
   },
-<<<<<<< HEAD
-  "version": "8.1.1",
-=======
-  "version": "8.0.6",
->>>>>>> 9a009746
+  "version": "8.1.2",
   "description": "Common utilities for the S3 project components",
   "main": "index.js",
   "repository": {
