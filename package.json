--- conflicted
+++ resolved
@@ -3,11 +3,7 @@
   "engines": {
     "node": ">=16"
   },
-<<<<<<< HEAD
-  "version": "8.1.82",
-=======
-  "version": "7.10.42",
->>>>>>> a3a83dd8
+  "version": "8.1.83",
   "description": "Common utilities for the S3 project components",
   "main": "build/index.js",
   "repository": {
@@ -88,13 +84,8 @@
     "test": "jest tests/unit",
     "build": "tsc",
     "prepare": "yarn build",
-<<<<<<< HEAD
     "ft_test": "jest tests/functional --testTimeout=120000 --forceExit",
-    "coverage": "nyc --clean jest tests --coverage --testTimeout=120000 --forceExit",
-    "build_doc": "cd documentation/listingAlgos/pics; dot -Tsvg delimiterStateChart.dot > delimiterStateChart.svg; dot -Tsvg delimiterMasterV0StateChart.dot > delimiterMasterV0StateChart.svg"
-=======
-    "ft_test": "jest tests/functional --testTimeout=120000 --forceExit"
->>>>>>> a3a83dd8
+    "coverage": "nyc --clean jest tests --coverage --testTimeout=120000 --forceExit"
   },
   "private": true,
   "jest": {
