{
  "name": "arsenal",
  "engines": {
    "node": ">=16"
  },
<<<<<<< HEAD
  "version": "8.1.127",
=======
  "version": "7.70.30",
>>>>>>> 79b5f71f
  "description": "Common utilities for the S3 project components",
  "main": "build/index.js",
  "repository": {
    "type": "git",
    "url": "git+https://github.com/scality/Arsenal.git"
  },
  "author": "Scality Inc.",
  "license": "Apache-2.0",
  "bugs": {
    "url": "https://github.com/scality/Arsenal/issues"
  },
  "homepage": "https://github.com/scality/Arsenal#readme",
  "dependencies": {
    "@azure/identity": "^3.1.1",
    "@azure/storage-blob": "^12.12.0",
    "@js-sdsl/ordered-set": "^4.4.2",
    "@types/async": "^3.2.12",
    "@types/utf8": "^3.0.1",
    "JSONStream": "^1.0.0",
    "agentkeepalive": "^4.1.3",
    "ajv": "6.12.3",
    "async": "~2.6.4",
    "aws-sdk": "^2.1005.0",
    "backo": "^1.1.0",
    "base-x": "3.0.8",
    "base62": "2.0.1",
    "bson": "4.0.0",
    "debug": "~4.1.0",
    "diskusage": "^1.1.1",
    "fcntl": "github:scality/node-fcntl#0.2.2",
    "hdclient": "scality/hdclient#1.1.7",
    "httpagent": "scality/httpagent#1.0.6",
    "https-proxy-agent": "^2.2.0",
    "ioredis": "^4.28.5",
    "ipaddr.js": "1.9.1",
    "joi": "^17.6.0",
    "level": "~5.0.1",
    "level-sublevel": "~6.6.5",
    "mongodb": "^5.2.0",
    "node-forge": "^1.3.0",
    "prom-client": "14.2.0",
    "simple-glob": "^0.2.0",
    "socket.io": "~4.6.1",
    "socket.io-client": "~4.6.1",
    "sproxydclient": "git+https://github.com/scality/sproxydclient#8.0.10",
    "utf8": "3.0.0",
    "uuid": "^3.0.1",
    "werelogs": "scality/werelogs#8.1.4",
    "xml2js": "~0.4.23"
  },
  "optionalDependencies": {
    "ioctl": "^2.0.2"
  },
  "devDependencies": {
    "@babel/preset-env": "^7.16.11",
    "@babel/preset-typescript": "^7.16.7",
    "@sinonjs/fake-timers": "^6.0.1",
    "@types/ioredis": "^4.28.10",
    "@types/jest": "^27.4.1",
    "@types/node": "^17.0.21",
    "@types/xml2js": "^0.4.11",
    "eslint": "^8.14.0",
    "eslint-config-airbnb": "6.2.0",
    "eslint-config-scality": "scality/Guidelines#ec33dfb",
    "eslint-plugin-react": "^4.3.0",
    "jest": "^27.5.1",
    "mongodb-memory-server": "^8.12.2",
    "nyc": "^15.1.0",
    "sinon": "^9.0.2",
    "temp": "0.9.1",
    "ts-jest": "^27.1.3",
    "ts-node": "^10.6.0",
    "typescript": "^4.6.2"
  },
  "scripts": {
    "lint": "eslint $(git ls-files '*.js')",
    "lint_md": "mdlint $(git ls-files '*.md')",
    "lint_yml": "yamllint $(git ls-files '*.yml')",
    "test": "jest tests/unit",
    "build": "tsc",
    "prepare": "yarn build",
    "ft_test": "jest tests/functional --testTimeout=120000 --forceExit",
    "coverage": "nyc --clean jest tests --coverage --testTimeout=120000 --forceExit",
    "build_doc": "cd documentation/listingAlgos/pics; dot -Tsvg delimiterStateChart.dot > delimiterStateChart.svg; dot -Tsvg delimiterMasterV0StateChart.dot > delimiterMasterV0StateChart.svg; dot -Tsvg delimiterVersionsStateChart.dot > delimiterVersionsStateChart.svg"
  },
  "private": true,
  "jest": {
    "maxWorkers": 1,
    "coverageReporters": [
      "json"
    ],
    "collectCoverageFrom": [
      "lib/**/*.{js,ts}",
      "index.js"
    ],
    "preset": "ts-jest",
    "testEnvironment": "node",
    "transform": {
      "^.\\.ts?$": "ts-jest"
    },
    "transformIgnorePatterns": [],
    "globals": {
      "test-jest": {
        "diagnostics": {
          "warnOnly": true
        }
      }
    }
  },
  "nyc": {
    "tempDirectory": "coverage",
    "reporter": [
      "lcov",
      "text"
    ]
  }
}<|MERGE_RESOLUTION|>--- conflicted
+++ resolved
@@ -3,11 +3,7 @@
   "engines": {
     "node": ">=16"
   },
-<<<<<<< HEAD
-  "version": "8.1.127",
-=======
-  "version": "7.70.30",
->>>>>>> 79b5f71f
+  "version": "8.1.128",
   "description": "Common utilities for the S3 project components",
   "main": "build/index.js",
   "repository": {
