{
  "name": "arsenal",
  "engines": {
    "node": ">=16"
  },
<<<<<<< HEAD
  "version": "8.1.116",
=======
  "version": "7.70.17",
>>>>>>> 9186643c
  "description": "Common utilities for the S3 project components",
  "main": "build/index.js",
  "repository": {
    "type": "git",
    "url": "git+https://github.com/scality/Arsenal.git"
  },
  "author": "Scality Inc.",
  "license": "Apache-2.0",
  "bugs": {
    "url": "https://github.com/scality/Arsenal/issues"
  },
  "homepage": "https://github.com/scality/Arsenal#readme",
  "dependencies": {
    "@azure/identity": "^3.1.1",
    "@azure/storage-blob": "^12.12.0",
    "@types/async": "^3.2.12",
    "@types/utf8": "^3.0.1",
    "JSONStream": "^1.0.0",
    "agentkeepalive": "^4.1.3",
    "ajv": "6.12.3",
    "async": "~2.6.4",
    "aws-sdk": "^2.1005.0",
    "backo": "^1.1.0",
    "base-x": "3.0.8",
    "base62": "2.0.1",
    "bson": "4.0.0",
    "debug": "~4.1.0",
    "diskusage": "^1.1.1",
    "fcntl": "github:scality/node-fcntl#0.2.2",
    "hdclient": "scality/hdclient#1.1.7",
    "httpagent": "scality/httpagent#1.0.6",
    "https-proxy-agent": "^2.2.0",
    "ioredis": "^4.28.5",
    "ipaddr.js": "1.9.1",
    "joi": "^17.6.0",
    "level": "~5.0.1",
    "level-sublevel": "~6.6.5",
    "mongodb": "^5.2.0",
    "node-forge": "^1.3.0",
    "prom-client": "14.2.0",
    "simple-glob": "^0.2.0",
    "socket.io": "~4.6.1",
    "socket.io-client": "~4.6.1",
    "sproxydclient": "git+https://github.com/scality/sproxydclient#8.0.10",
    "utf8": "3.0.0",
    "uuid": "^3.0.1",
    "werelogs": "scality/werelogs#8.1.2",
    "xml2js": "~0.4.23"
  },
  "optionalDependencies": {
    "ioctl": "^2.0.2"
  },
  "devDependencies": {
    "@babel/preset-env": "^7.16.11",
    "@babel/preset-typescript": "^7.16.7",
    "@sinonjs/fake-timers": "^6.0.1",
    "@types/ioredis": "^4.28.10",
    "@types/jest": "^27.4.1",
    "@types/node": "^17.0.21",
    "@types/xml2js": "^0.4.11",
    "eslint": "^8.14.0",
    "eslint-config-airbnb": "6.2.0",
    "eslint-config-scality": "scality/Guidelines#ec33dfb",
    "eslint-plugin-react": "^4.3.0",
    "jest": "^27.5.1",
    "mongodb-memory-server": "^8.12.2",
    "nyc": "^15.1.0",
    "sinon": "^9.0.2",
    "temp": "0.9.1",
    "ts-jest": "^27.1.3",
    "ts-node": "^10.6.0",
    "typescript": "^4.6.2"
  },
  "scripts": {
    "lint": "eslint $(git ls-files '*.js')",
    "lint_md": "mdlint $(git ls-files '*.md')",
    "lint_yml": "yamllint $(git ls-files '*.yml')",
    "test": "jest tests/unit",
    "build": "tsc",
    "prepare": "yarn build",
    "ft_test": "jest tests/functional --testTimeout=120000 --forceExit",
<<<<<<< HEAD
    "coverage": "nyc --clean jest tests --coverage --testTimeout=120000 --forceExit",
    "build_doc": "cd documentation/listingAlgos/pics; dot -Tsvg delimiterVersionsStateChart.dot > delimiterVersionsStateChart.svg"
=======
    "build_doc": "cd documentation/listingAlgos/pics; dot -Tsvg delimiterStateChart.dot > delimiterStateChart.svg; dot -Tsvg delimiterMasterV0StateChart.dot > delimiterMasterV0StateChart.svg; dot -Tsvg delimiterVersionsStateChart.dot > delimiterVersionsStateChart.svg"
>>>>>>> 9186643c
  },
  "private": true,
  "jest": {
    "maxWorkers": 1,
    "coverageReporters": [
      "json"
    ],
    "collectCoverageFrom": [
      "lib/**/*.{js,ts}",
      "index.js"
    ],
    "preset": "ts-jest",
    "testEnvironment": "node",
    "transform": {
      "^.\\.ts?$": "ts-jest"
    },
    "transformIgnorePatterns": [],
    "globals": {
      "test-jest": {
        "diagnostics": {
          "warnOnly": true
        }
      }
    }
  },
  "nyc": {
    "tempDirectory": "coverage",
    "reporter": [
      "lcov",
      "text"
    ]
  }
}<|MERGE_RESOLUTION|>--- conflicted
+++ resolved
@@ -3,11 +3,7 @@
   "engines": {
     "node": ">=16"
   },
-<<<<<<< HEAD
   "version": "8.1.116",
-=======
-  "version": "7.70.17",
->>>>>>> 9186643c
   "description": "Common utilities for the S3 project components",
   "main": "build/index.js",
   "repository": {
@@ -89,12 +85,8 @@
     "build": "tsc",
     "prepare": "yarn build",
     "ft_test": "jest tests/functional --testTimeout=120000 --forceExit",
-<<<<<<< HEAD
     "coverage": "nyc --clean jest tests --coverage --testTimeout=120000 --forceExit",
-    "build_doc": "cd documentation/listingAlgos/pics; dot -Tsvg delimiterVersionsStateChart.dot > delimiterVersionsStateChart.svg"
-=======
     "build_doc": "cd documentation/listingAlgos/pics; dot -Tsvg delimiterStateChart.dot > delimiterStateChart.svg; dot -Tsvg delimiterMasterV0StateChart.dot > delimiterMasterV0StateChart.svg; dot -Tsvg delimiterVersionsStateChart.dot > delimiterVersionsStateChart.svg"
->>>>>>> 9186643c
   },
   "private": true,
   "jest": {
