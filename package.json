--- conflicted
+++ resolved
@@ -3,7 +3,7 @@
   "engines": {
     "node": ">=16"
   },
-  "version": "8.1.85",
+  "version": "8.1.86",
   "description": "Common utilities for the S3 project components",
   "main": "build/index.js",
   "repository": {
@@ -42,7 +42,6 @@
     "level": "~5.0.1",
     "level-sublevel": "~6.6.5",
     "mongodb": "^3.0.1",
-<<<<<<< HEAD
     "node-forge": "^1.3.0",
     "prom-client": "10.2.3",
     "simple-glob": "^0.2.0",
@@ -50,15 +49,6 @@
     "socket.io-client": "2.4.0",
     "sproxydclient": "scality/sproxydclient#8.0.7",
     "utf8": "3.0.0",
-=======
-    "node-forge": "^0.7.1",
-    "prom-client": "14.2.0",
-    "simple-glob": "^0.2",
-    "socket.io": "~2.3.0",
-    "socket.io-client": "~2.3.0",
-    "sproxydclient": "github:scality/sproxydclient#8.0.4",
-    "utf8": "2.1.2",
->>>>>>> 47e68a9b
     "uuid": "^3.0.1",
     "werelogs": "scality/werelogs#8.1.2",
     "xml2js": "~0.4.23"
