{
  "name": "arsenal",
  "engines": {
    "node": ">=16"
  },
<<<<<<< HEAD
  "version": "8.1.78",
=======
  "version": "7.10.39",
>>>>>>> 8077186c
  "description": "Common utilities for the S3 project components",
  "main": "build/index.js",
  "repository": {
    "type": "git",
    "url": "git+https://github.com/scality/Arsenal.git"
  },
  "author": "Scality Inc.",
  "license": "Apache-2.0",
  "bugs": {
    "url": "https://github.com/scality/Arsenal/issues"
  },
  "homepage": "https://github.com/scality/Arsenal#readme",
  "dependencies": {
    "@azure/identity": "^3.1.1",
    "@azure/storage-blob": "^12.12.0",
    "@types/async": "^3.2.12",
    "@types/utf8": "^3.0.1",
    "JSONStream": "^1.0.0",
    "agentkeepalive": "^4.1.3",
    "ajv": "6.12.3",
    "async": "~2.6.4",
    "aws-sdk": "^2.1005.0",
    "backo": "^1.1.0",
    "base-x": "3.0.8",
    "base62": "2.0.1",
    "bson": "4.0.0",
    "debug": "~4.1.0",
    "diskusage": "^1.1.1",
    "fcntl": "github:scality/node-fcntl#0.2.0",
    "hdclient": "scality/hdclient#1.1.5",
    "httpagent": "scality/httpagent#1.0.6",
    "https-proxy-agent": "^2.2.0",
    "ioredis": "^4.28.5",
    "ipaddr.js": "1.9.1",
    "joi": "^17.6.0",
    "level": "~5.0.1",
    "level-sublevel": "~6.6.5",
    "mongodb": "^3.0.1",
    "node-forge": "^1.3.0",
    "prom-client": "10.2.3",
    "simple-glob": "^0.2.0",
    "socket.io": "2.4.1",
    "socket.io-client": "2.4.0",
    "sproxydclient": "scality/sproxydclient#8.0.7",
    "utf8": "3.0.0",
    "uuid": "^3.0.1",
    "werelogs": "scality/werelogs#8.1.2",
    "xml2js": "~0.4.23"
  },
  "optionalDependencies": {
    "ioctl": "^2.0.2"
  },
  "devDependencies": {
    "@babel/preset-env": "^7.16.11",
    "@babel/preset-typescript": "^7.16.7",
    "@sinonjs/fake-timers": "^6.0.1",
    "@types/ioredis": "^4.28.10",
    "@types/jest": "^27.4.1",
    "@types/node": "^17.0.21",
    "@types/xml2js": "^0.4.11",
    "eslint": "^8.12.0",
    "eslint-config-airbnb": "6.2.0",
    "eslint-config-scality": "scality/Guidelines#ec33dfb",
    "eslint-plugin-react": "^4.3.0",
    "jest": "^27.5.1",
    "mongodb-memory-server": "^6.0.2",
    "nyc": "^15.1.0",
    "sinon": "^9.0.2",
    "temp": "0.9.1",
    "ts-jest": "^27.1.3",
    "ts-node": "^10.6.0",
    "typescript": "^4.6.2"
  },
  "scripts": {
    "lint": "eslint $(git ls-files '*.js')",
    "lint_md": "mdlint $(git ls-files '*.md')",
    "lint_yml": "yamllint $(git ls-files '*.yml')",
    "test": "jest tests/unit",
    "build": "tsc",
    "prepare": "yarn build",
    "ft_test": "jest tests/functional --testTimeout=120000 --forceExit",
<<<<<<< HEAD
    "coverage": "nyc --clean jest tests --coverage --testTimeout=120000 --forceExit"
=======
    "build_doc": "cd documentation/listingAlgos/pics; dot -Tsvg delimiterStateChart.dot > delimiterStateChart.svg; dot -Tsvg delimiterMasterV0StateChart.dot > delimiterMasterV0StateChart.svg"
>>>>>>> 8077186c
  },
  "private": true,
  "jest": {
    "maxWorkers": 1,
    "coverageReporters": [
      "json"
    ],
    "collectCoverageFrom": [
      "lib/**/*.{js,ts}",
      "index.js"
    ],
    "preset": "ts-jest",
    "testEnvironment": "node",
    "transform": {
      "^.\\.ts?$": "ts-jest"
    },
    "transformIgnorePatterns": [],
    "globals": {
      "test-jest": {
        "diagnostics": {
          "warnOnly": true
        }
      }
    }
  },
  "nyc": {
    "tempDirectory": "coverage",
    "reporter": [
      "lcov",
      "text"
    ]
  }
}<|MERGE_RESOLUTION|>--- conflicted
+++ resolved
@@ -3,11 +3,7 @@
   "engines": {
     "node": ">=16"
   },
-<<<<<<< HEAD
-  "version": "8.1.78",
-=======
-  "version": "7.10.39",
->>>>>>> 8077186c
+  "version": "8.1.79",
   "description": "Common utilities for the S3 project components",
   "main": "build/index.js",
   "repository": {
@@ -89,11 +85,8 @@
     "build": "tsc",
     "prepare": "yarn build",
     "ft_test": "jest tests/functional --testTimeout=120000 --forceExit",
-<<<<<<< HEAD
-    "coverage": "nyc --clean jest tests --coverage --testTimeout=120000 --forceExit"
-=======
+    "coverage": "nyc --clean jest tests --coverage --testTimeout=120000 --forceExit",
     "build_doc": "cd documentation/listingAlgos/pics; dot -Tsvg delimiterStateChart.dot > delimiterStateChart.svg; dot -Tsvg delimiterMasterV0StateChart.dot > delimiterMasterV0StateChart.svg"
->>>>>>> 8077186c
   },
   "private": true,
   "jest": {
