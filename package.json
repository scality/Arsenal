--- conflicted
+++ resolved
@@ -1,10 +1,6 @@
 {
   "name": "arsenal",
-<<<<<<< HEAD
-  "version": "1.0.0",
-=======
   "version": "1.0.2",
->>>>>>> ece95fb9
   "description": "Common utilities for the S3 project components",
   "main": "index.js",
   "repository": {
