{
  "name": "arsenal",
  "engines": {
    "node": ">=6.9.5"
  },
  "version": "7.4.3",
  "description": "Common utilities for the S3 project components",
  "main": "index.js",
  "repository": {
    "type": "git",
    "url": "git+https://github.com/scality/Arsenal.git"
  },
  "author": "Giorgio Regni",
  "license": "Apache-2.0",
  "bugs": {
    "url": "https://github.com/scality/Arsenal/issues"
  },
  "homepage": "https://github.com/scality/Arsenal#readme",
  "dependencies": {
<<<<<<< HEAD
=======
    "@hapi/joi": "^15.1.0",
>>>>>>> 1d4bb01e
    "JSONStream": "^1.0.0",
    "ajv": "4.10.0",
    "async": "~2.1.5",
    "debug": "~2.3.3",
    "diskusage": "^1.1.1",
    "ioredis": "4.9.5",
    "ipaddr.js": "1.2.0",
<<<<<<< HEAD
    "joi": "^10.6",
=======
>>>>>>> 1d4bb01e
    "level": "~5.0.1",
    "level-sublevel": "~6.6.5",
    "node-forge": "^0.7.1",
    "simple-glob": "^0.1",
    "socket.io": "~1.7.3",
    "socket.io-client": "~1.7.3",
    "utf8": "2.1.2",
    "uuid": "^3.0.1",
    "werelogs": "scality/werelogs#0ff7ec82",
    "xml2js": "~0.4.16",
    "yarn": "^1.17.3"
  },
  "optionalDependencies": {
    "ioctl": "2.0.0"
  },
  "devDependencies": {
    "eslint": "2.13.1",
    "eslint-plugin-react": "^4.3.0",
    "eslint-config-airbnb": "6.2.0",
    "eslint-config-scality": "scality/Guidelines#71a059ad",
    "lolex": "1.5.2",
    "mocha": "2.5.3",
    "temp": "0.8.3"
  },
  "scripts": {
    "lint": "eslint $(git ls-files '*.js')",
    "lint_md": "mdlint $(git ls-files '*.md')",
    "lint_yml": "yamllint $(git ls-files '*.yml')",
    "test": "mocha --recursive --timeout 5500 tests/unit",
    "ft_test": "find tests/functional -name \"*.js\" | grep -v \"utils/\" | xargs mocha --timeout 120000"
  },
  "private": true
}<|MERGE_RESOLUTION|>--- conflicted
+++ resolved
@@ -17,10 +17,7 @@
   },
   "homepage": "https://github.com/scality/Arsenal#readme",
   "dependencies": {
-<<<<<<< HEAD
-=======
     "@hapi/joi": "^15.1.0",
->>>>>>> 1d4bb01e
     "JSONStream": "^1.0.0",
     "ajv": "4.10.0",
     "async": "~2.1.5",
@@ -28,10 +25,6 @@
     "diskusage": "^1.1.1",
     "ioredis": "4.9.5",
     "ipaddr.js": "1.2.0",
-<<<<<<< HEAD
-    "joi": "^10.6",
-=======
->>>>>>> 1d4bb01e
     "level": "~5.0.1",
     "level-sublevel": "~6.6.5",
     "node-forge": "^0.7.1",
