module.exports = {
    auth: require('./lib/auth/auth'),
    constants: require('./lib/constants'),
    db: require('./lib/db'),
    errors: require('./lib/errors.js'),
    errorUtils: require('./lib/errorUtils'),
    shuffle: require('./lib/shuffle'),
    stringHash: require('./lib/stringHash'),
    ipCheck: require('./lib/ipCheck'),
    jsutil: require('./lib/jsutil'),
    https: {
        ciphers: require('./lib/https/ciphers.js'),
        dhparam: require('./lib/https/dh2048.js'),
    },
    algorithms: {
        list: require('./lib/algos/list/exportAlgos'),
        listTools: {
            DelimiterTools: require('./lib/algos/list/tools'),
        },
        cache: {
            LRUCache: require('./lib/algos/cache/LRUCache'),
        },
        stream: {
            MergeStream: require('./lib/algos/stream/MergeStream'),
        },
    },
    policies: {
        evaluators: require('./lib/policyEvaluator/evaluator.js'),
        validateUserPolicy: require('./lib/policy/policyValidator')
            .validateUserPolicy,
        evaluatePrincipal: require('./lib/policyEvaluator/principal'),
        RequestContext: require('./lib/policyEvaluator/RequestContext.js'),
        requestUtils: require('./lib/policyEvaluator/requestUtils'),
    },
    Clustering: require('./lib/Clustering'),
    testing: {
        matrix: require('./lib/testing/matrix.js'),
    },
    versioning: {
        VersioningConstants: require('./lib/versioning/constants.js')
            .VersioningConstants,
        Version: require('./lib/versioning/Version.js').Version,
        VersionID: require('./lib/versioning/VersionID.js'),
    },
    network: {
        http: {
            server: require('./lib/network/http/server'),
        },
        rpc: require('./lib/network/rpc/rpc'),
        level: require('./lib/network/rpc/level-net'),
        rest: {
            RESTServer: require('./lib/network/rest/RESTServer'),
            RESTClient: require('./lib/network/rest/RESTClient'),
        },
        RoundRobin: require('./lib/network/RoundRobin'),
        probe: {
            HealthProbeServer:
                require('./lib/network/probe/HealthProbeServer.js'),
        },
        kmip: require('./lib/network/kmip'),
        kmipClient: require('./lib/network/kmip/Client'),
    },
    s3routes: {
        routes: require('./lib/s3routes/routes'),
        routesUtils: require('./lib/s3routes/routesUtils'),
    },
    s3middleware: {
        userMetadata: require('./lib/s3middleware/userMetadata'),
        convertToXml: require('./lib/s3middleware/convertToXml'),
        escapeForXml: require('./lib/s3middleware/escapeForXml'),
        tagging: require('./lib/s3middleware/tagging'),
        checkDateModifiedHeaders:
            require('./lib/s3middleware/validateConditionalHeaders')
            .checkDateModifiedHeaders,
        validateConditionalHeaders:
            require('./lib/s3middleware/validateConditionalHeaders')
            .validateConditionalHeaders,
        MD5Sum: require('./lib/s3middleware/MD5Sum'),
        NullStream: require('./lib/s3middleware/nullStream'),
        objectUtils: require('./lib/s3middleware/objectUtils'),
        azureHelper: {
            mpuUtils:
                require('./lib/s3middleware/azureHelpers/mpuUtils'),
            ResultsCollector:
                require('./lib/s3middleware/azureHelpers/ResultsCollector'),
            SubStreamInterface:
                require('./lib/s3middleware/azureHelpers/SubStreamInterface'),
        },
<<<<<<< HEAD
        prepareStream: require('./lib/s3middleware/prepareStream'),
        processMpuParts: require('./lib/s3middleware/processMpuParts'),
=======
        retention: require('./lib/s3middleware/objectRetention'),
>>>>>>> a511efaa
    },
    storage: {
        metadata: {
            MetadataWrapper: require('./lib/storage/metadata/MetadataWrapper'),
            bucketclient: {
                BucketClientInterface:
                require('./lib/storage/metadata/bucketclient/' +
                    'BucketClientInterface'),
                LogConsumer:
                require('./lib/storage/metadata/bucketclient/LogConsumer'),
            },
            file: {
                BucketFileInterface:
                require('./lib/storage/metadata/file/BucketFileInterface'),
                MetadataFileServer:
                require('./lib/storage/metadata/file/MetadataFileServer'),
                MetadataFileClient:
                require('./lib/storage/metadata/file/MetadataFileClient'),
            },
            inMemory: {
                metastore:
                require('./lib/storage/metadata/in_memory/metastore'),
                metadata: require('./lib/storage/metadata/in_memory/metadata'),
                bucketUtilities:
                require('./lib/storage/metadata/in_memory/bucket_utilities'),
            },
            mongoclient: {
                MongoClientInterface:
                require('./lib/storage/metadata/mongoclient/' +
                    'MongoClientInterface'),
                LogConsumer:
                require('./lib/storage/metadata/mongoclient/LogConsumer'),
            },
            proxy: {
                Server: require('./lib/storage/metadata/proxy/Server'),
            },
        },
        data: {
            DataWrapper: require('./lib/storage/data/DataWrapper'),
            MultipleBackendGateway:
            require('./lib/storage/data/MultipleBackendGateway'),
            parseLC: require('./lib/storage/data/LocationConstraintParser'),
            file: {
                DataFileStore:
                require('./lib/storage/data/file/DataFileStore'),
                DataFileInterface:
                require('./lib/storage/data/file/DataFileInterface'),
            },
            external: {
                AwsClient: require('./lib/storage/data/external/AwsClient'),
                AzureClient: require('./lib/storage/data/external/AzureClient'),
                GcpClient: require('./lib/storage/data/external/GcpClient'),
                GCP: require('./lib/storage/data/external/GCP/GcpService'),
                GcpUtils: require('./lib/storage/data/external/GCP/GcpUtils'),
                GcpSigner: require('./lib/storage/data/external/GCP/GcpSigner'),
                PfsClient: require('./lib/storage/data/external/PfsClient'),
                backendUtils: require('./lib/storage/data/external/utils'),
            },
            inMemory: {
                datastore: require('./lib/storage/data/in_memory/datastore'),
            },
        },
        utils: require('./lib/storage/utils'),
    },
    models: {
        BackendInfo: require('./lib/models/BackendInfo'),
        BucketInfo: require('./lib/models/BucketInfo'),
        BucketAzureInfo: require('./lib/models/BucketAzureInfo'),
        ObjectMD: require('./lib/models/ObjectMD'),
        ObjectMDLocation: require('./lib/models/ObjectMDLocation'),
        ObjectMDAzureInfo: require('./lib/models/ObjectMDAzureInfo'),
        ARN: require('./lib/models/ARN'),
        WebsiteConfiguration: require('./lib/models/WebsiteConfiguration'),
        ReplicationConfiguration:
          require('./lib/models/ReplicationConfiguration'),
        LifecycleConfiguration:
            require('./lib/models/LifecycleConfiguration'),
        BucketPolicy: require('./lib/models/BucketPolicy'),
        ObjectLockConfiguration:
            require('./lib/models/ObjectLockConfiguration'),
    },
    metrics: {
        StatsClient: require('./lib/metrics/StatsClient'),
        StatsModel: require('./lib/metrics/StatsModel'),
        RedisClient: require('./lib/metrics/RedisClient'),
        ZenkoMetrics: require('./lib/metrics/ZenkoMetrics'),
    },
    pensieve: {
        credentialUtils: require('./lib/executables/pensieveCreds/utils'),
    },
};<|MERGE_RESOLUTION|>--- conflicted
+++ resolved
@@ -86,12 +86,9 @@
             SubStreamInterface:
                 require('./lib/s3middleware/azureHelpers/SubStreamInterface'),
         },
-<<<<<<< HEAD
         prepareStream: require('./lib/s3middleware/prepareStream'),
         processMpuParts: require('./lib/s3middleware/processMpuParts'),
-=======
         retention: require('./lib/s3middleware/objectRetention'),
->>>>>>> a511efaa
     },
     storage: {
         metadata: {
