--- conflicted
+++ resolved
@@ -87,12 +87,9 @@
             SubStreamInterface:
                 require('./lib/s3middleware/azureHelpers/SubStreamInterface'),
         },
-<<<<<<< HEAD
         prepareStream: require('./lib/s3middleware/prepareStream'),
         processMpuParts: require('./lib/s3middleware/processMpuParts'),
-=======
         retention: require('./lib/s3middleware/objectRetention'),
->>>>>>> 9b82caf1
     },
     storage: {
         metadata: {
