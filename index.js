--- conflicted
+++ resolved
@@ -57,11 +57,7 @@
         probe: {
             ProbeServer: require('./lib/network/probe/ProbeServer'),
             HealthProbeServer:
-<<<<<<< HEAD
-                require('./lib/network/probe/HealthProbeServer.js'),
-=======
                 require('./lib/network/probe/HealthProbeServer'),
->>>>>>> 087a2f13
         },
         kmip: require('./lib/network/kmip'),
         kmipClient: require('./lib/network/kmip/Client'),
