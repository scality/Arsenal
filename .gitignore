--- conflicted
+++ resolved
@@ -12,11 +12,7 @@
 
 # Coverage
 coverage/
-<<<<<<< HEAD
-.nyc_output/
-=======
 .nyc_output/
 
 # TypeScript
-build/
->>>>>>> 9b9d1e0c
+build/