# Logs
*.log

# Dependency directory
node_modules/
*/node_modules/

# Build executables
*-win.exe
*-linux
*-macos

# Coverage
coverage/
<<<<<<< HEAD
.nyc_output/
=======
.nyc_output/

# TypeScript
build/
>>>>>>> 4b5f0a8d
<|MERGE_RESOLUTION|>--- conflicted
+++ resolved
@@ -12,11 +12,7 @@
 
 # Coverage
 coverage/
-<<<<<<< HEAD
-.nyc_output/
-=======
 .nyc_output/
 
 # TypeScript
-build/
->>>>>>> 4b5f0a8d
+build/