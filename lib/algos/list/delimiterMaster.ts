--- conflicted
+++ resolved
@@ -190,8 +190,6 @@
                 DelimiterFilterStateId.NotSkipping,
                 this.keyHandler_NotSkippingPrefixNorVersionsV1.bind(this));
         }
-<<<<<<< HEAD
-=======
         // in v1, we can directly use Delimiter's implementation,
         // which is already set to the proper state
 
@@ -361,7 +359,6 @@
             this._triggerGapLookup(this._gapCaching, key);
         }
         return FILTER_ACCEPT;
->>>>>>> c4c75e97
     }
 
     filter_onNewMasterKeyV0(key: string, value: string): FilterReturnValue {
