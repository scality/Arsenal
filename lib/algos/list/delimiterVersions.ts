--- conflicted
+++ resolved
@@ -379,18 +379,13 @@
         return this.filter_onNewKey(key, versionId, value);
     }
 
-<<<<<<< HEAD
-    keyHandler_NotSkippingV1(key: string, value: string): FilterReturnValue {
+    keyHandler_NotSkippingV1(key: string, versionId: string | undefined, value: string): FilterReturnValue {
         // NOTE: this check on PHD is only useful for Artesca, S3C
         // does not use PHDs in V1 format
         if (Version.isPHD(value)) {
             return FILTER_ACCEPT;
         }
-        return this.filter_onNewKey(key, value);
-=======
-    keyHandler_NotSkippingV1(key: string, versionId: string | undefined, value: string): FilterReturnValue {
         return this.filter_onNewKey(key, versionId, value);
->>>>>>> d08a2679
     }
 
     filter_onNewKey(key: string, versionId: string | undefined, value: string): FilterReturnValue {
