'use strict'; // eslint-disable-line strict
const crypto = require('crypto');

// The min value here is to manage further backward compat if we
// need it
const iamSecurityTokenSizeMin = 128;
const iamSecurityTokenSizeMax = 128;
// Security token is an hex string (no real format from amazon)
const iamSecurityTokenPattern =
    new RegExp(`^[a-f0-9]{${iamSecurityTokenSizeMin},` +
        `${iamSecurityTokenSizeMax}}$`);

module.exports = {
    // info about the iam security token
    iamSecurityToken: {
        min: iamSecurityTokenSizeMin,
        max: iamSecurityTokenSizeMax,
        pattern: iamSecurityTokenPattern,
    },
    // PublicId is used as the canonicalID for a request that contains
    // no authentication information.  Requestor can access
    // only public resources
    publicId: 'http://acs.amazonaws.com/groups/global/AllUsers',
    zenkoServiceAccount: 'http://acs.zenko.io/accounts/service',
    metadataFileNamespace: '/MDFile',
    dataFileURL: '/DataFile',
    passthroughFileURL: '/PassthroughFile',
    // AWS states max size for user-defined metadata
    // (x-amz-meta- headers) is 2 KB:
    // http://docs.aws.amazon.com/AmazonS3/latest/API/RESTObjectPUT.html
    // In testing, AWS seems to allow up to 88 more bytes,
    // so we do the same.
    maximumMetaHeadersSize: 2136,
    emptyFileMd5: 'd41d8cd98f00b204e9800998ecf8427e',
    // Version 2 changes the format of the data location property
    // Version 3 adds the dataStoreName attribute
    // Version 4 add the Creation-Time and Content-Language attributes,
    //     and add support for x-ms-meta-* headers in UserMetadata
    // Version 5 adds the azureInfo structure
    mdModelVersion: 5,
    /*
     * Splitter is used to build the object name for the overview of a
     * multipart upload and to build the object names for each part of a
     * multipart upload.  These objects with large names are then stored in
     * metadata in a "shadow bucket" to a real bucket.  The shadow bucket
     * contains all ongoing multipart uploads.  We include in the object
     * name some of the info we might need to pull about an open multipart
     * upload or about an individual part with each piece of info separated
     * by the splitter.  We can then extract each piece of info by splitting
     * the object name string with this splitter.
     * For instance, assuming a splitter of '...!*!',
     * the name of the upload overview would be:
     *   overview...!*!objectKey...!*!uploadId
     * For instance, the name of a part would be:
     *   uploadId...!*!partNumber
     *
     * The sequence of characters used in the splitter should not occur
     * elsewhere in the pieces of info to avoid splitting where not
     * intended.
     *
     * Splitter is also used in adding bucketnames to the
     * namespacerusersbucket.  The object names added to the
     * namespaceusersbucket are of the form:
     * canonicalID...!*!bucketname
     */

    splitter: '..|..',
    usersBucket: 'users..bucket',
    // MPU Bucket Prefix is used to create the name of the shadow
    // bucket used for multipart uploads.  There is one shadow mpu
    // bucket per bucket and its name is the mpuBucketPrefix followed
    // by the name of the final destination bucket for the object
    // once the multipart upload is complete.
    mpuBucketPrefix: 'mpuShadowBucket',
    // since aws s3 does not allow capitalized buckets, these may be
    // used for special internal purposes
    permittedCapitalizedBuckets: {
        METADATA: true,
    },
<<<<<<< HEAD
    // Setting a lower object key limit to account for:
    // - Mongo key limit of 1012 bytes
    // - Version ID in Mongo Key if versioned of 33
    // - Max bucket name length if bucket match false of 63
    // - Extra prefix slash for bucket prefix if bucket match of 1
    objectKeyByteLimit: 915,
    /* delimiter for location-constraint. The location constraint will be able
     * to include the ingestion flag
     */
    zenkoSeparator: ':',
    /* eslint-disable camelcase */
    externalBackends: { aws_s3: true, azure: true, gcp: true, pfs: true },
    replicationBackends: { aws_s3: true, azure: true, gcp: true },

    // hex digest of sha256 hash of empty string:
    emptyStringHash: crypto.createHash('sha256')
        .update('', 'binary').digest('hex'),
    mpuMDStoredExternallyBackend: { aws_s3: true, gcp: true },
    // AWS sets a minimum size limit for parts except for the last part.
    // http://docs.aws.amazon.com/AmazonS3/latest/API/mpUploadComplete.html
    minimumAllowedPartSize: 5242880,
    gcpMaximumAllowedPartCount: 1024,
    // GCP Object Tagging Prefix
    gcpTaggingPrefix: 'aws-tag-',
    productName: 'APN/1.0 Scality/1.0 Scality CloudServer for Zenko',
    legacyLocations: ['sproxyd', 'legacy'],
        // healthcheck default call from nginx is every 2 seconds
    // for external backends, don't call unless at least 1 minute
    // (60,000 milliseconds) since last call
    externalBackendHealthCheckInterval: 60000,
        // some of the available data backends  (if called directly rather
    // than through the multiple backend gateway) need a key provided
    // as a string as first parameter of the get/delete methods.
    clientsRequireStringKey: { sproxyd: true, cdmi: true },
    hasCopyPartBackends: { aws_s3: true, gcp: true },
    versioningNotImplBackends: { azure: true, gcp: true },
    // user metadata applied on zenko-created objects
    zenkoIDHeader: 'x-amz-meta-zenko-instance-id',
=======
    // Default expiration value of the S3 pre-signed URL duration
    // 604800 seconds (seven days).
    defaultPreSignedURLExpiry: 7 * 24 * 60 * 60,
>>>>>>> 65e92ebd
};<|MERGE_RESOLUTION|>--- conflicted
+++ resolved
@@ -77,48 +77,7 @@
     permittedCapitalizedBuckets: {
         METADATA: true,
     },
-<<<<<<< HEAD
-    // Setting a lower object key limit to account for:
-    // - Mongo key limit of 1012 bytes
-    // - Version ID in Mongo Key if versioned of 33
-    // - Max bucket name length if bucket match false of 63
-    // - Extra prefix slash for bucket prefix if bucket match of 1
-    objectKeyByteLimit: 915,
-    /* delimiter for location-constraint. The location constraint will be able
-     * to include the ingestion flag
-     */
-    zenkoSeparator: ':',
-    /* eslint-disable camelcase */
-    externalBackends: { aws_s3: true, azure: true, gcp: true, pfs: true },
-    replicationBackends: { aws_s3: true, azure: true, gcp: true },
-
-    // hex digest of sha256 hash of empty string:
-    emptyStringHash: crypto.createHash('sha256')
-        .update('', 'binary').digest('hex'),
-    mpuMDStoredExternallyBackend: { aws_s3: true, gcp: true },
-    // AWS sets a minimum size limit for parts except for the last part.
-    // http://docs.aws.amazon.com/AmazonS3/latest/API/mpUploadComplete.html
-    minimumAllowedPartSize: 5242880,
-    gcpMaximumAllowedPartCount: 1024,
-    // GCP Object Tagging Prefix
-    gcpTaggingPrefix: 'aws-tag-',
-    productName: 'APN/1.0 Scality/1.0 Scality CloudServer for Zenko',
-    legacyLocations: ['sproxyd', 'legacy'],
-        // healthcheck default call from nginx is every 2 seconds
-    // for external backends, don't call unless at least 1 minute
-    // (60,000 milliseconds) since last call
-    externalBackendHealthCheckInterval: 60000,
-        // some of the available data backends  (if called directly rather
-    // than through the multiple backend gateway) need a key provided
-    // as a string as first parameter of the get/delete methods.
-    clientsRequireStringKey: { sproxyd: true, cdmi: true },
-    hasCopyPartBackends: { aws_s3: true, gcp: true },
-    versioningNotImplBackends: { azure: true, gcp: true },
-    // user metadata applied on zenko-created objects
-    zenkoIDHeader: 'x-amz-meta-zenko-instance-id',
-=======
     // Default expiration value of the S3 pre-signed URL duration
     // 604800 seconds (seven days).
     defaultPreSignedURLExpiry: 7 * 24 * 60 * 60,
->>>>>>> 65e92ebd
 };