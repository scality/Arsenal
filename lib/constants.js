--- conflicted
+++ resolved
@@ -72,7 +72,6 @@
     permittedCapitalizedBuckets: {
         METADATA: true,
     },
-<<<<<<< HEAD
     // HTTP server keep-alive timeout is set to a higher value than
     // client's free sockets timeout to avoid the risk of triggering
     // ECONNRESET errors if the server closes the connection at the
@@ -85,12 +84,10 @@
     // http.Agent.
     httpServerKeepAliveTimeout: 60000,
     httpClientFreeSocketTimeout: 55000,
-=======
     // Default expiration value of the S3 pre-signed URL duration
     // 604800 seconds (seven days).
     defaultPreSignedURLExpiry: 7 * 24 * 60 * 60,
     // Regex for ISO-8601 formatted date
     shortIso8601Regex: /\d{4}-\d{2}-\d{2}T\d{2}:\d{2}:\d{2}Z/,
     longIso8601Regex: /\d{4}-\d{2}-\d{2}T\d{2}:\d{2}:\d{2}.\d{3}Z/,
->>>>>>> e6622dfd
 };