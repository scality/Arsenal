--- conflicted
+++ resolved
@@ -1103,14 +1103,11 @@
                     { 'value.deleted': { $exists: false } },
                     { 'value.deleted': { $eq: false } },
                 ],
-            }).toArray((err, docs) => {
-                if (err) {
-                    return callback(err);
-                }
+            }).toArray().then(docs => {
                 // Create a Map to quickly find docs by their keys
                 const docByKey = new Map(docs.map(doc => [doc._id, doc]));
                 // Process each document using associated context (objName, params)
-                return async.mapLimit(objects, constants.maxBatchingConcurrentOperations,
+                async.mapLimit(objects, constants.maxBatchingConcurrentOperations,
                     ({ key: objName, params }, cb) => {
                         const key = params && params.versionId
                             ? formatVersionKey(objName, params.versionId, vFormat)
@@ -1118,9 +1115,12 @@
                         const doc = docByKey.get(key);
                         processDoc(doc, objName, params, key, cb);
                     }, callback);
-            });
-        });
-    }
+            }).catch(err => {
+                callback(err);
+            });
+        });
+    }
+
     /**
      * This function return the latest version of an object
      * by getting all keys related to an object's versions, ordering them
@@ -1508,10 +1508,7 @@
      * @param {String} [originOp=s3:ObjectRemoved:Delete] origin operation
      * @return {undefined}
      */
-<<<<<<< HEAD
-    internalDeleteObject(collection, bucketName, key, filter, log, cb, originOp = 's3:ObjectRemoved:Delete') {
-=======
-    internalDeleteObject(collection, bucketName, key, filter, params, log, cb) {
+    internalDeleteObject(collection, bucketName, key, filter, params, log, cb, originOp = 's3:ObjectRemoved:Delete') {
         // filter used when deleting object
         const deleteFilter = Object.assign({
             _id: key,
@@ -1528,7 +1525,6 @@
                 });
         }
 
->>>>>>> 075373b7
         // filter used when finding and updating object
         const findFilter = Object.assign({
             _id: key,
@@ -1560,14 +1556,8 @@
                 }
                 const obj = doc.value;
                 const objMetadata = new ObjectMD(obj.value);
-<<<<<<< HEAD
                 objMetadata.setOriginOp(originOp);
                 objMetadata.setDeleted(true);
-=======
-                objMetadata.setOriginOp('s3:ObjectRemoved:Delete');
-                // Not supported in 7.x
-                // objMetadata.setDeleted(true);
->>>>>>> 075373b7
                 return next(null, objMetadata.getValue());
             }).catch(err => {
                 log.error('internalDeleteObject: error getting object',
