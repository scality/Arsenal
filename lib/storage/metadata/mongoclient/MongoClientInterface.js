--- conflicted
+++ resolved
@@ -1107,15 +1107,7 @@
                 // Create a Map to quickly find docs by their keys
                 const docByKey = new Map(docs.map(doc => [doc._id, doc]));
                 // Process each document using associated context (objName, params)
-<<<<<<< HEAD
-                async.mapLimit(keysAndObjects, 5, ({ key, objName, params }, cb) => {
-                    const doc = docByKey.get(key);
-                    processDoc(doc, objName, params, key, cb);
-                }, callback);
-            }).catch(err => {
-                callback(err);
-=======
-                return async.mapLimit(objects, constants.maxBatchingConcurrentOperations,
+                async.mapLimit(objects, constants.maxBatchingConcurrentOperations,
                     ({ key: objName, params }, cb) => {
                         const key = params && params.versionId
                             ? formatVersionKey(objName, params.versionId, vFormat)
@@ -1123,10 +1115,12 @@
                         const doc = docByKey.get(key);
                         processDoc(doc, objName, params, key, cb);
                     }, callback);
->>>>>>> cc75b891
-            });
-        });
-    }
+            }).catch(err => {
+                callback(err);
+            });
+        });
+    }
+
     /**
      * This function return the latest version of an object
      * by getting all keys related to an object's versions, ordering them
@@ -1365,11 +1359,7 @@
                         return next(null);
                     }
                     return next(err);
-<<<<<<< HEAD
-                }, originOp, params),
-=======
-                }),
->>>>>>> cc75b891
+                }, originOp),
         ], err => {
             if (err) {
                 log.error(
@@ -1411,11 +1401,7 @@
                 return cb(errors.InternalError);
             }
             return cb(null);
-<<<<<<< HEAD
-        }, originOp, params);
-=======
-        });
->>>>>>> cc75b891
+        }, originOp);
     }
 
     /**
@@ -1504,11 +1490,7 @@
                 return cb(errors.InternalError);
             }
             return cb(null);
-<<<<<<< HEAD
-        }, originOp, params);
-=======
-        });
->>>>>>> cc75b891
+        }, originOp);
     }
 
     /**
@@ -1523,18 +1505,10 @@
      * @param {Logger} log logger instance
      * @param {Function} cb callback containing error
      * and BulkWriteResult
-<<<<<<< HEAD
      * @param {String} [originOp=s3:ObjectRemoved:Delete] origin operation
-     * @param {object} [params] request params
-     * @return {undefined}
-     */
-    internalDeleteObject(collection, bucketName, key, filter, log, cb, originOp = 's3:ObjectRemoved:Delete',
-        params = null) {
-=======
-     * @return {undefined}
-     */
-    internalDeleteObject(collection, bucketName, key, filter, params, log, cb) {
->>>>>>> cc75b891
+     * @return {undefined}
+     */
+    internalDeleteObject(collection, bucketName, key, filter, params, log, cb, originOp = 's3:ObjectRemoved:Delete') {
         // filter used when deleting object
         const deleteFilter = Object.assign({
             _id: key,
@@ -1605,15 +1579,8 @@
                     deleteOne: {
                         filter: updateDeleteFilter,
                     },
-<<<<<<< HEAD
-                });
-
-                collection.bulkWrite(operations, { ordered: true }).then(() => next(null)).catch(() => next());
-            },
-=======
                 },
-            ], { ordered: true }, () => next(null)),
->>>>>>> cc75b891
+            ], { ordered: true }).then(() => next(null)).catch(() => next()),
         ], (err, res) => {
             if (err) {
                 if (err.is.NoSuchKey) {
