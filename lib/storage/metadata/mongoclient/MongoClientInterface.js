--- conflicted
+++ resolved
@@ -1397,14 +1397,9 @@
                                         return callback(null);
                                     }
                                     log.error(
-<<<<<<< HEAD
-                                        'internalListObjectV1: error while getting latest version of PHD key');
-                                    return callback(err);
-=======
                                         'internalListObjectV1: error while getting latest version of PHD key',
                                         { error: err.message });
                                     return callback(errors.InternalError);
->>>>>>> aed1d841
                                 }
                                 MongoUtils.unserialize(version);
                                 // we keep the master key and only replace the value
