--- conflicted
+++ resolved
@@ -1106,17 +1106,16 @@
                     { 'value.deleted': { $exists: false } },
                     { 'value.deleted': { $eq: false } },
                 ],
-            }).toArray((err, docs) => {
-                if (err) {
-                    return callback(err);
-                }
+            }).toArray().then(docs => {
                 // Create a Map to quickly find docs by their keys
                 const docByKey = new Map(docs.map(doc => [doc._id, doc]));
                 // Process each document using associated context (objName, params)
-                return async.mapLimit(keysAndObjects, 5, ({ key, objName, params }, cb) => {
+                async.mapLimit(keysAndObjects, 5, ({ key, objName, params }, cb) => {
                     const doc = docByKey.get(key);
                     processDoc(doc, objName, params, key, cb);
                 }, callback);
+            }).catch(err => {
+                callback(err);
             });
         });
     }
@@ -1359,11 +1358,7 @@
                         return next(null);
                     }
                     return next(err);
-<<<<<<< HEAD
-                }, originOp),
-=======
-                }, params),
->>>>>>> dd5a757d
+                }, originOp, params),
         ], err => {
             if (err) {
                 log.error(
@@ -1405,11 +1400,7 @@
                 return cb(errors.InternalError);
             }
             return cb(null);
-<<<<<<< HEAD
-        }, originOp);
-=======
-        }, params);
->>>>>>> dd5a757d
+        }, originOp, params);
     }
 
     /**
@@ -1498,11 +1489,7 @@
                 return cb(errors.InternalError);
             }
             return cb(null);
-<<<<<<< HEAD
-        }, originOp);
-=======
-        }, params);
->>>>>>> dd5a757d
+        }, originOp, params);
     }
 
     /**
@@ -1516,16 +1503,12 @@
      * @param {Logger}log logger instance
      * @param {Function} cb callback containing error
      * and BulkWriteResult
-<<<<<<< HEAD
      * @param {String} [originOp=s3:ObjectRemoved:Delete] origin operation
-     * @return {undefined}
-     */
-    internalDeleteObject(collection, bucketName, key, filter, log, cb, originOp = 's3:ObjectRemoved:Delete') {
-=======
      * @param {object} [params] request params
      * @return {undefined}
      */
-    internalDeleteObject(collection, bucketName, key, filter, log, cb, params = null) {
+    internalDeleteObject(collection, bucketName, key, filter, log, cb, originOp = 's3:ObjectRemoved:Delete',
+        params = null) {
         // filter used when deleting object
         const deleteFilter = Object.assign({
             _id: key,
@@ -1542,7 +1525,6 @@
                 });
         }
 
->>>>>>> dd5a757d
         // filter used when finding and updating object
         const findFilter = Object.assign({
             _id: key,
@@ -1574,14 +1556,8 @@
                 }
                 const obj = doc.value;
                 const objMetadata = new ObjectMD(obj.value);
-<<<<<<< HEAD
                 objMetadata.setOriginOp(originOp);
                 objMetadata.setDeleted(true);
-=======
-                objMetadata.setOriginOp('s3:ObjectRemoved:Delete');
-                // Not supported in 7.x
-                // objMetadata.setDeleted(true);
->>>>>>> dd5a757d
                 return next(null, objMetadata.getValue());
             }).catch(err => {
                 log.error('internalDeleteObject: error getting object',
@@ -1606,14 +1582,10 @@
                     deleteOne: {
                         filter: updateDeleteFilter,
                     },
-<<<<<<< HEAD
-                },
-            ], { ordered: true }).then(() => next(null)).catch(() => next()),
-=======
-                });
-                collection.bulkWrite(operations, { ordered: true }, () => next(null));
+                });
+
+                collection.bulkWrite(operations, { ordered: true }).then(() => next(null)).catch(() => next());
             },
->>>>>>> dd5a757d
         ], (err, res) => {
             if (err) {
                 if (err.is.NoSuchKey) {
