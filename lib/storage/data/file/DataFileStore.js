--- conflicted
+++ resolved
@@ -165,7 +165,6 @@
                     return ok();
                 }
                 fs.fsync(fd, err => {
-<<<<<<< HEAD
                     /*
                      * Disabling the caching of stored files is
                      * temporary fix for
@@ -177,10 +176,7 @@
                     if (this.noCache) {
                         releasePageCacheSync(filePath, fd, log);
                     }
-                    fs.close(fd);
-=======
                     fs.closeSync(fd);
->>>>>>> 53c79ffb
                     if (err) {
                         log.error('fsync error',
                             { method: 'put', key, filePath,
