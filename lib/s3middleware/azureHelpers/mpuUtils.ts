import assert from 'assert';
import * as crypto from 'crypto';
import * as stream from 'stream';
<<<<<<< HEAD
import azure from '@azure/storage-blob';
=======

import { RequestLogger } from 'werelogs';

>>>>>>> a643a3e6
import ResultsCollector from './ResultsCollector';
import SubStreamInterface from './SubStreamInterface';
import * as objectUtils from '../objectUtils';
import MD5Sum from '../MD5Sum';
import errors, { ArsenalError } from '../../errors';

export const splitter = '|';
export const overviewMpuKey = 'azure_mpu';
export const maxSubPartSize = 104857600;
export const zeroByteETag = crypto.createHash('md5').update('').digest('hex');

// TODO: S3C-4657
export const padString = (
    str: number | string,
    category: 'partNumber' | 'subPart' | 'part',
) => {
    const _padFn = {
        left: (str: number | string, padString: string) =>
            `${padString}${str}`.slice(-padString.length),
        right: (str: number | string, padString: string) =>
            `${str}${padString}`.slice(0, padString.length),
    };
    // It's a little more performant if we add pre-generated strings for each
    // type of padding we want to apply, instead of using string.repeat() to
    // create the padding.
    const padSpec = {
        partNumber: {
            padString: '00000',
            direction: 'left',
        },
        subPart: {
            padString: '00',
            direction: 'left',
        },
        part: {
            padString:
            '%%%%%%%%%%%%%%%%%%%%%%%%%%%%%%%%%%%%%%%%%%%%%%%%%%%%%%%%%%%%%%%%',
            direction: 'right',
        },
    };
    const { direction, padString } = padSpec[category];
    const fun = _padFn[direction as 'left' | 'right'];
    return fun(str, padString);
};

// NOTE: If we want to extract the object name from these keys, we will need
// to use a similar method to _getKeyAndUploadIdFromMpuKey since the object
// name may have instances of the splitter used to delimit arguments
export const getMpuSummaryKey = (objectName: string, uploadId: string) =>
    `${objectName}${splitter}${uploadId}`;

export const getBlockId = (
    uploadId: string,
    partNumber: number,
    subPartIndex: number,
) => {
    const paddedPartNumber = padString(partNumber, 'partNumber');
    const paddedSubPart = padString(subPartIndex, 'subPart');
    const blockId = `${uploadId}${splitter}partNumber${paddedPartNumber}` +
        `${splitter}subPart${paddedSubPart}${splitter}`;
    return Buffer.from(padString(blockId, 'part')).toString('base64');
};

export const getSummaryPartId = (partNumber: number, eTag: string, size: number) => {
    const paddedPartNumber = padString(partNumber, 'partNumber');
    const timestamp = Date.now();
    const summaryKey = `${paddedPartNumber}${splitter}${timestamp}` +
        `${splitter}${eTag}${splitter}${size}${splitter}`;
    return padString(summaryKey, 'part');
};

export const getSubPartInfo = (dataContentLength: number) => {
    const numberFullSubParts =
        Math.floor(dataContentLength / maxSubPartSize);
    const remainder = dataContentLength % maxSubPartSize;
    const numberSubParts = remainder ?
        numberFullSubParts + 1 : numberFullSubParts;
    const lastPartSize = remainder || maxSubPartSize;
    return {
        expectedNumberSubParts: numberSubParts,
        lastPartIndex: numberSubParts - 1,
        lastPartSize,
    };
};

export const getSubPartSize = (
    subPartInfo: { lastPartIndex: number; lastPartSize: number },
    subPartIndex: number,
) => {
    const { lastPartIndex, lastPartSize } = subPartInfo;
    return subPartIndex === lastPartIndex ? lastPartSize : maxSubPartSize;
};

export const getSubPartIds = (
    part: { numberSubParts: number; partNumber: number },
    uploadId: string,
) => [...Array(part.numberSubParts).keys()].map(subPartIndex =>
        getBlockId(uploadId, part.partNumber, subPartIndex));

type ErrorWrapperFn = (
    s3Method: string,
    azureMethod: string,
    command: (client: azure.ContainerClient) => Promise<any>,
    log: RequestLogger,
    cb: (err: ArsenalError | null | undefined) => void,
) => void

export const putSinglePart = (
    errorWrapperFn: ErrorWrapperFn,
    request: stream.Readable,
    params: {
        bucketName: string;
        partNumber: number;
        size: number;
        objectKey: string;
        contentMD5: string;
        uploadId: string;
    },
    dataStoreName: string,
    log: RequestLogger,
    cb: (err: ArsenalError | null | undefined, dataStoreETag?: string, size?: number) => void,
) => {
    const { bucketName, partNumber, size, objectKey, contentMD5, uploadId }
        = params;
    const blockId = getBlockId(uploadId, partNumber, 0);
    const passThrough = new stream.PassThrough();
    const options = contentMD5
        ? { transactionalContentMD5: objectUtils.getMD5Buffer(contentMD5) }
        : {};
    request.pipe(passThrough);
    return errorWrapperFn('uploadPart', 'createBlockFromStream', async client => {
        try {
            const result = await client.getBlockBlobClient(objectKey)
                .stageBlock(blockId, () => passThrough, size, options);
            const md5 = result.contentMD5 || '';
            const eTag = objectUtils.getHexMD5(md5);
            return eTag
        } catch (err: any) {
            log.error('Error from Azure data backend uploadPart',
                { error: err.message, dataStoreName });
            if (err.code === 'ContainerNotFound') {
                throw errors.NoSuchBucket;
            }
            if (err.code === 'InvalidMd5') {
                throw errors.InvalidDigest;
            }
            if (err.code === 'Md5Mismatch') {
                throw errors.BadDigest;
            }
            throw errors.InternalError.customizeDescription(
                `Error returned from Azure: ${err.message}`
            );
        }    
    }, log, cb);
};

const putNextSubPart = (
    errorWrapperFn: ErrorWrapperFn,
    partParams: {
        uploadId: string;
        partNumber: number;
        bucketName: string;
        objectKey: string;
    },
    subPartInfo: { lastPartIndex: number; lastPartSize: number },
    subPartStream: stream.Readable,
    subPartIndex: number,
    resultsCollector: ResultsCollector,
    log: RequestLogger,
) => {
    const { uploadId, partNumber, bucketName, objectKey } = partParams;
    const subPartSize = getSubPartSize(
        subPartInfo, subPartIndex);
    const subPartId = getBlockId(uploadId, partNumber,
        subPartIndex);
    resultsCollector.pushOp();
    errorWrapperFn('uploadPart', 'createBlockFromStream', async client => {
        try {
            const result = await client.getBlockBlobClient(objectKey)
                .stageBlock(subPartId, () => subPartStream, subPartSize, {});
            resultsCollector.pushResult(null, subPartIndex);
        } catch (err: any) {
            resultsCollector.pushResult(err, subPartIndex);
        }
    }, log, () => {});
};

export const putSubParts = (
    errorWrapperFn: ErrorWrapperFn,
    request: stream.Readable,
    params: {
        uploadId: string;
        partNumber: number;
        bucketName: string;
        objectKey: string;
        size: number;
    },
    dataStoreName: string,
    log: RequestLogger,
    cb: (err: ArsenalError | null | undefined, dataStoreETag?: string) => void,
) => {
    const subPartInfo = getSubPartInfo(params.size);
    const resultsCollector = new ResultsCollector();
    const hashedStream = new MD5Sum();
    const streamInterface = new SubStreamInterface(hashedStream);
    log.trace('data length is greater than max subpart size;' +
        'putting multiple parts');

    resultsCollector.on('error', (err, subPartIndex) => {
        log.error(`Error putting subpart to Azure: ${subPartIndex}`,
            { error: err.message, dataStoreName });
        streamInterface.stopStreaming(request);
        if (err.code === 'ContainerNotFound') {
            return cb(errors.NoSuchBucket);
        }
        return cb(errors.InternalError.customizeDescription(
            `Error returned from Azure: ${err}`));
    });

    resultsCollector.on('done', (err, results) => {
        if (err) {
            log.error('Error putting last subpart to Azure',
                { error: err.message, dataStoreName });
            if (err.code === 'ContainerNotFound') {
                return cb(errors.NoSuchBucket);
            }
            return cb(errors.InternalError.customizeDescription(
                `Error returned from Azure: ${err}`));
        }
        const numberSubParts = results.length;
        // check if we have streamed more parts than calculated; should not
        // occur, but do a sanity assertion to detect any coding logic error
        assert.strictEqual(numberSubParts, subPartInfo.expectedNumberSubParts,
            `Fatal error: streamed ${numberSubParts} subparts but ` +
            `expected ${subPartInfo.expectedNumberSubParts} subparts`);
        const totalLength = streamInterface.getTotalBytesStreamed();
        log.trace('successfully put subparts to Azure',
            { numberSubParts, totalLength });
        hashedStream.on('hashed', () => cb(null, hashedStream.completedHash));

        // in case the hashed event was already emitted before the
        // event handler was registered:
        if (hashedStream.completedHash) {
            hashedStream.removeAllListeners('hashed');
            return cb(null, hashedStream.completedHash);
        }
        return undefined;
    });

    const currentStream = streamInterface.getCurrentStream();
    // start first put to Azure before we start streaming the data
    putNextSubPart(errorWrapperFn, params, subPartInfo,
        currentStream, 0, resultsCollector, log);

    request.pipe(hashedStream);
    hashedStream.on('end', () => {
        resultsCollector.enableComplete();
        streamInterface.endStreaming();
    });
    hashedStream.on('data', data => {
        const currentLength = streamInterface.getLengthCounter();
        if (currentLength + data.length > maxSubPartSize) {
            const bytesToMaxSize = maxSubPartSize - currentLength;
            const firstChunk = bytesToMaxSize === 0 ? data :
                data.slice(bytesToMaxSize);
            if (bytesToMaxSize !== 0) {
                // if we have not streamed full subpart, write enough of the
                // data chunk to stream the correct length
                streamInterface.write(data.slice(0, bytesToMaxSize));
            }
            const { nextStream, subPartIndex } =
                streamInterface.transitionToNextStream();
            putNextSubPart(errorWrapperFn, params, subPartInfo, nextStream,
                subPartIndex, resultsCollector, log);
            streamInterface.write(firstChunk);
        } else {
            streamInterface.write(data);
        }
    });
};<|MERGE_RESOLUTION|>--- conflicted
+++ resolved
@@ -1,13 +1,10 @@
 import assert from 'assert';
 import * as crypto from 'crypto';
 import * as stream from 'stream';
-<<<<<<< HEAD
 import azure from '@azure/storage-blob';
-=======
 
 import { RequestLogger } from 'werelogs';
 
->>>>>>> a643a3e6
 import ResultsCollector from './ResultsCollector';
 import SubStreamInterface from './SubStreamInterface';
 import * as objectUtils from '../objectUtils';
