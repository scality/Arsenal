import errors, { ArsenalError } from '../errors';
import { Version } from './Version';
import { generateVersionId as genVID, getInfVid } from './VersionID';
import WriteCache from './WriteCache';
import WriteGatheringManager from './WriteGatheringManager';

// some predefined constants
import { VersioningConstants } from './constants';
const VID_SEP = VersioningConstants.VersionId.Separator;

/**
 * Increment the charCode of the last character of a valid string.
 *
 * @param prefix - the input string
 * @return - the incremented string, or the input if it is not valid
 */
function getPrefixUpperBoundary(prefix: string): string {
    if (prefix) {
        return prefix.slice(0, prefix.length - 1) +
            String.fromCharCode(prefix.charCodeAt(prefix.length - 1) + 1);
    }
    return prefix;
}

function formatVersionKey(key: string, versionId: string): string {
    return `${key}${VID_SEP}${versionId}`;
}

function formatCacheKey(db: string, key: string): string {
    // using double VID_SEP to make sure the cache key is unique
    return `${db}${VID_SEP}${VID_SEP}${key}`;
}

const VID_SEPPLUS = getPrefixUpperBoundary(VID_SEP);

export default class VersioningRequestProcessor {
    writeCache: WriteCache;
    wgm: WriteGatheringManager;
    replicationGroupId: string;
    uidCounter: number;
    queue: {};
    repairing: {};

    /**
     * This class takes a random string generator as additional input.
     * @param writeCache - the WriteCache to which this
     *   will forward the cachable processed requests
     * @param writeGatheringManager - the
     *   WriteGatheringManager to which this will forward the
     *   non-cachable processed requests
     * @param versioning - versioning configurations
     * @param versioning.replicationGroupId - replication group id
     * @constructor
     */
    constructor(
        writeCache: WriteCache,
        writeGatheringManager: WriteGatheringManager,
        versioning: { replicationGroupId: string },
    ) {
        this.writeCache = writeCache;
        this.wgm = writeGatheringManager;
        this.replicationGroupId = versioning.replicationGroupId;
        // internal state
        this.uidCounter = 0;
        this.queue = {};
        this.repairing = {};
    }

    generateVersionId() {
        const info = this.uidCounter++;
        return genVID(info.toString(), this.replicationGroupId);
    }

    /**
     * Get a version of an object. If it is a place holder for
     * deletion, search by listing for the latest version then repair
     * it.
     *
     * @param request - the request in original
     *                           RepdConnection format { db, key
     *                           [, value][, type], method, options }
     * @param logger - logger
     * @param callback - callback function
     * @return - to finish the call
     */
    get(
        request: any,
        logger: RequestLogger,
        callback: (error: ArsenalError | null, data?: any) => void,
    ) {
        const { db, key, options } = request;
        logger.addDefaultFields({ bucket: db, key, options });
        if (options && options.versionId) {
            const keyVersionId = options.versionId === 'null' ? '' : options.versionId;
            const versionKey = formatVersionKey(key, keyVersionId);
            return this.wgm.get({ db, key: versionKey }, logger, callback);
        }
        return this.wgm.get(request, logger, (err, data) => {
            if (err) {
                return callback(err);
            }
            // answer if value is not a place holder for deletion
            if (!Version.isPHD(data)) {
                return callback(null, data);
            }
            logger.debug('master version is a PHD, getting the latest version');
            // otherwise, need to search for the latest version
            return this.getByListing(request, logger, callback);
        });
    }

    /**
     * Helper that lists version keys for a certain object key,
     * sorted by version ID. If a null key exists for this object, it is
     * sorted at the appropriate position by its internal version ID and
     * its key will be appended its internal version ID.
     *
     * @param {string} db - bucket name
     * @param {string} key - object key
     * @param {object} [options] - options object
     * @param {number} [options.limit] - max version keys returned
     * (returns all object version keys if not specified)
     * @param {object} logger - logger of the request
     * @param {function} callback - callback(err, {object|null} master, {array} versions)
     *                              master: { key, value }
     *                              versions: [{ key, value }, ...]
     * @return {undefined}
     */
    listVersionKeys(db, key, options, logger, callback) {
        const { limit } = options || {};
        const listingParams: any = {};
        let nullKeyLength;
        // include master key in v0 listing
        listingParams.gte = key;
        listingParams.lt = `${key}${VID_SEPPLUS}`;
        if (limit !== undefined) {
            // may have to skip master + null key, so 2 extra to list in the worst case
            listingParams.limit = limit + 2;
        }
        nullKeyLength = key.length + 1;
        return this.wgm.list({
            db,
            params: listingParams,
        }, logger, (err, rawVersions) => {
            if (err) {
                return callback(err);
            }
            if (rawVersions.length === 0) {
                // object does not have any version key
                return callback(null, null, []);
            }
            let versions = rawVersions;
            let master;
            // in v0 there is always a master key before versions
            master = versions.shift();
            if (versions.length === 0) {
                return callback(null, master, []);
            }
            const firstItem = versions[0];
            if (firstItem.key.length === nullKeyLength) {
                // first version is the null key
                const nullVersion = Version.from(firstItem.value);
                const nullVersionKey = formatVersionKey(key, <string> nullVersion.getVersionId());
                // find null key's natural versioning order in the list
                let nullPos = versions.findIndex(item => item.key > nullVersionKey);
                if (nullPos === -1) {
                    nullPos = versions.length;
                }
                // move null key at the correct position and append its real version ID to the key
                versions = versions.slice(1, nullPos)
                    .concat([{ key: nullVersionKey, value: firstItem.value, isNullKey: true }])
                    .concat(versions.slice(nullPos));
            }
            if (limit !== undefined) {
                // truncate versions to 'limit' entries
                versions.splice(limit);
            }
            return callback(null, master, versions);
        });
    }

    /**
     * Get the latest version of an object when the master version is a place
     * holder for deletion. For any given pair of db and key, only a
     * single process is performed at any moment. Subsequent get-by-listing
     * requests are queued up and these requests will have the same response.
     *
     * @param request - the request in original
     *                           RepdConnection format { db, key
     *                           [, value][, type], method, options }
     * @param logger - logger
     * @param callback - callback function
     * @return - to finish the call
     */
    getByListing(
        request: any,
        logger: RequestLogger,
        callback: (error: ArsenalError | null, data?: any) => void,
    ) {
        // enqueue the get entry; do nothing if another is processing it
        // this is to manage the number of expensive listings when there
        // are multiple concurrent gets on the same key which is a PHD version
        if (!this.enqueueGet(request, logger, callback)) {
            return null;
        }
        logger.info('start listing latest versions');
        // otherwise, search for the latest version
        const cacheKey = formatCacheKey(request.db, request.key);
        clearTimeout(this.repairing[cacheKey]);
        delete this.repairing[cacheKey];
        return this.listVersionKeys(request.db, request.key, {
            limit: 1,
        }, logger, (err, master, versions) => {
            logger.info('listing latest versions done', { err, master, versions });
            if (err) {
                return this.dequeueGet(request, err);
            }
            if (!master) {
                return this.dequeueGet(request, errors.ObjNotFound);
            }
            if (!Version.isPHD(master.value)) {
                return this.dequeueGet(request, null, master.value);
            }
            if (versions.length === 0) {
                logger.info('no other versions');
                this.dequeueGet(request, errors.ObjNotFound);
                return this.repairMaster(request, logger,
                    { type: 'del', value: master.value });
            }
            // need repair
            logger.info('update master by the latest version');
            const next = {
                value: versions[0].value,
                isNullKey: versions[0].isNullKey,
            };
            this.dequeueGet(request, null, next.value);
            return this.repairMaster(request, logger,
                { type: 'put', value: master.value, next });
        });
    }

    /**
     * Enqueue a get-by-listing request.
     *
     * @param request - the request in original
     *                           RepdConnection format { db, key
     *                           [, value][, type], method, options }
     * @param logger - logger
     * @param callback - callback function
     * @return - this request is the first in the queue or not
     */
    enqueueGet(
        request: any,
        logger: RequestLogger,
        callback: (error: ArsenalError | null, data?: any) => void,
    ): boolean {
        const cacheKey = formatCacheKey(request.db, request.key);
        // enqueue the get entry if another is processing it
        if (this.queue[cacheKey]) {
            this.queue[cacheKey].push({ request, logger, callback });
            return false;
        }
        // otherwise, create a queue and enqueue itself
        this.queue[cacheKey] = [{ request, logger, callback }];
        return true;
    }

    /**
     * Dequeue all pending get-by-listing requests by the result of the first
     * request in the queue.
     *
     * @param request - the request in original
     *                           RepdConnection format { db, key
     *                           [, value][, type], method, options }
     * @param err - resulting error of the first request
     * @param value - resulting value of the first request
     * @return
     */
    dequeueGet(request: any, err: ArsenalError | null, value?: string) {
        const cacheKey = formatCacheKey(request.db, request.key);
        if (this.queue[cacheKey]) {
            this.queue[cacheKey].forEach(entry => {
                if (err || value) {
                    return entry.callback(err, value);
                }
                return this.wgm.get(entry.request, entry.logger,
                    entry.callback);
            });
            delete this.queue[cacheKey];
        }
    }

    /**
     * Search for the latest version of an object to update its master version
     * in an atomic manner when the master version is a PHD.
     *
     * @param request - the request in original
     *                           RepdConnection format { db, key
     *                           [, value][, type], method, options }
     * @param logger - logger
     * @param {object} data - storing reparing hints
     * @param {string} data.value - existing value of the master version (PHD)
     * @param {object} data.next - the suggested latest version
     * @param {string} data.next.value - the suggested latest version value
     * @param {boolean} data.next.isNullKey - whether the suggested
     * latest version is a null key
     * @return - to finish the call
     */
    repairMaster(request: any, logger: RequestLogger, data: {
        type: 'put' | 'del';
        value: string;
        next?: {
            value: string;
            isNullKey: boolean;
        };
    }) {
        const { db, key } = request;
        logger.info('start repair process');
        this.writeCache.get({ db, key }, logger, (err, value) => {
            // error or the new version is not a place holder for deletion
            if (err) {
                if (err.is.ObjNotFound) {
                    return logger.debug('did not repair master: PHD was deleted');
                } else {
                    return logger.error('error repairing', { error: err });
                }
            }
            if (!Version.isPHD(value)) {
                return logger.debug('master is updated already');
            }
            // the latest version is the same place holder for deletion
            if (data.value === value) {
                // update the latest version with the next version
                const ops: any = [];
                if (data.next) {
                    ops.push({ key, value: data.next.value });
                    // cleanup the null key if it is the new master
                    if (data.next.isNullKey) {
                        ops.push({ key: formatVersionKey(key, ''), type: 'del' });
                    }
                } else {
                    ops.push({ key, type: 'del' });
                }
                const repairRequest = {
                    db,
                    array: ops,
                };
                logger.info('replicate repair request', { repairRequest });
                return this.writeCache.batch(repairRequest, logger, () => {});
            }
            // The latest version is an updated place holder for deletion,
            // repeat the repair process from listing for latest versions.
            // The queue will ensure single repair process at any moment.
            logger.info('latest version is an updated PHD');
            return this.getByListing(request, logger, () => {});
        });
    }

    /**
     * Process the request if it is a versioning request, or send it to the
     * next level replicator if it is not.
     *
     * @param request - the request in original
     *                           RepdConnection format { db, key
     *                           [, value][, type], method, options }
     * @param logger - logger
     * @param callback - expect callback(err, data)
     * @return - to finish the call
     */
    put(
        request: any,
        logger: RequestLogger,
        callback: (error: ArsenalError | null, data?: any) => void,
    ) {
        const { db, key, value, options } = request;
        logger.addDefaultFields({ bucket: db, key, options });
        // valid combinations of versioning options:
        // - !versioning && !versionId: normal non-versioning put
        // - versioning && !versionId: create a new version
        // - versionId: update (PUT/DELETE) an existing version, and
        //              also update master version in case the put
        //              version is newer or same version than master.
        //              if versionId === '' update master version
        const versioning = options &&
            (options.versioning || options.versioning === '');
        const versionId = options &&
            (options.versionId || options.versionId === '');

        const versioningCb = (err, array, vid) => {
            if (err) {
                return callback(err);
            }
            return this.writeCache.batch({ db, array, options },
                logger, err => callback(err, `{"versionId":"${vid}"}`));
        };

        if (versionId) {
            return this.processVersionSpecificPut(request, logger,
                versioningCb);
        }
        if (versioning) {
            return this.processNewVersionPut(request, logger, versioningCb);
        }
        // no versioning or versioning configuration off
        return this.writeCache.batch({ db, array: [{ key, value }] },
            logger, callback);
    }

    /**
     * Processes a versioning putObject request. This will create a batch of
     * operations for updating the master version and creating the specific
     * version.
     *
     * @param request - the request in original
     *                           RepdConnection format { db, key
     *                           [, value][, type], method, options }
     * @param logger - logger
     * @param callback - expect callback(err, batch, versionId)
     * @return - to finish the call
     */
    processNewVersionPut(
        request: any,
        logger: RequestLogger,
        callback: (
            error: null,
            data: { key: string; value: string }[],
            versionId: string,
        ) => void,
    ) {
        logger.info('process new version put');
        // making a new versionId and a new version key
        const versionId = this.generateVersionId();
        const versionKey = formatVersionKey(request.key, versionId);
        const versionValue = Version.appendVersionId(request.value, versionId);
        const ops = [
            { key: request.key, value: versionValue },
            { key: versionKey, value: versionValue },
        ];
        return callback(null, ops, versionId);
    }

    /**
     * Processes a version specific putObject request. This will create a batch
     * of operations for updating the target version, and the master version if
     * the target version is the latest.
     *
     * @param request - the request in original
     *                           RepdConnection format { db, key
     *                           [, value][, type], method, options }
     * @param logger - logger
     * @param callback - expect callback(err, batch, versionId)
     * @return - to finish the call
     */
    processVersionSpecificPut(
        request: any,
        logger: RequestLogger,
        callback: (err: ArsenalError | null, data?: any, versionId?: string) => void,
    ) {
        logger.info('process version specific put');
        const { db, key } = request;
        // versionId is empty: update the master version
        if (request.options.versionId === '') {
            const versionId = this.generateVersionId();
            const value = Version.appendVersionId(request.value, versionId);
            const ops: any = [{ key, value }];
            if (request.options.deleteNullKey) {
                const nullKey = formatVersionKey(key, '');
                ops.push({ key: nullKey, type: 'del' });
            }
            return callback(null, ops, versionId);
        }
        if (request.options.versionId === 'null') {
            const nullKey = formatVersionKey(key, '');
            return callback(null, [{ key: nullKey, value: request.value }], 'null');
        }
        // need to get the master version to check if this is the master version
        this.writeCache.get({ db, key }, logger, (err, data) => {
            if (err && !err.is.ObjNotFound) {
                return callback(err);
            }
            const versionId = request.options.versionId;
            const versionKey = formatVersionKey(key, versionId);
            const ops: any = [];
            const masterVersion = data !== undefined &&
                  Version.from(data);
            // push a version key if we're not updating the null
            // version (or in legacy Cloudservers not sending the
            // 'isNull' parameter, but this has an issue, see S3C-7526)
            if (request.options.isNull !== true) {
                const versionOp = { key: versionKey, value: request.value };
                ops.push(versionOp);
            }
            if (masterVersion) {
                // master key exists
                // note that older versions have a greater version ID
                const versionIdFromMaster = masterVersion.getVersionId();
                if (versionIdFromMaster === undefined ||
                    versionIdFromMaster >= versionId) {
                    let value = request.value;
                    logger.debug('version to put is not older than master');
                    // Delete the deprecated, null key for backward compatibility
                    // to avoid storing both deprecated and new null keys.
                    // If master null version was put with an older Cloudserver (or in compat mode),
                    // there is a possibility that it also has a null versioned key
                    // associated, so we need to delete it as we write the null key.
                    // Deprecated null key gets deleted when the new CloudServer:
                    // - updates metadata of a null master (options.isNull=true)
                    // - puts metadata on top of a master null key (options.isNull=false)
                    if (request.options.isNull !== undefined && // new null key behavior when isNull is defined.
                        masterVersion.isNullVersion() && // master is null
                        !masterVersion.isNull2Version()) { // master does not support the new null key behavior yet.
                        const masterNullVersionId = masterVersion.getNullVersionId();
                        // The deprecated null key is referenced in the "nullVersionId" property of the master key.
                        if (masterNullVersionId) {
                            const oldNullVersionKey = formatVersionKey(key, masterNullVersionId);
                            ops.push({ key: oldNullVersionKey, type: 'del' });
                        }
                    }
<<<<<<< HEAD
                    // new behavior when isNull is defined is to only
                    // update the master key if it is the latest
                    // version, old behavior needs to copy master to
                    // the null version because older Cloudservers
                    // rely on version-specific PUT to copy master
                    // contents to a new null version key (newer ones
                    // use special versionId="null" requests for this
                    // purpose).
                    if (versionIdFromMaster !== versionId ||
                        request.options.isNull === undefined) {
                        // master key is strictly older than the put version
                        let masterVersionId;
                        if (masterVersion.isNullVersion() && versionIdFromMaster) {
                            logger.debug('master key is a null version');
                            masterVersionId = versionIdFromMaster;
                        } else if (versionIdFromMaster === undefined) {
                            logger.debug('master key is nonversioned');
                            // master key does not have a versionID
                            // => create one with the "infinite" version ID
                            masterVersionId = getInfVid(this.replicationGroupId);
                            masterVersion.setVersionId(masterVersionId);
                        } else {
                            logger.debug('master key is a regular version');
                        }
                        if (request.options.isNull === true) {
                            if (!masterVersionId) {
                                // master is a regular version: delete the null key that
                                // may exist (older null version)
                                logger.debug('delete null key');
                                const nullKey = formatVersionKey(key, '');
                                ops.push({ key: nullKey, type: 'del' });
                            }
                        } else if (masterVersionId) {
                            logger.debug('create version key from master version');
                            // isNull === false means Cloudserver supports null keys,
                            // so create a null key in this case, and a version key otherwise
                            const masterKeyVersionId = request.options.isNull === false ?
                                  '' : masterVersionId;
                            const masterVersionKey = formatVersionKey(key, masterKeyVersionId);
                            masterVersion.setNullVersion();
                            // isNull === false means Cloudserver supports null keys,
                            // so create a null key with the isNull2 flag
                            if (request.options.isNull === false) {
                                masterVersion.setNull2Version();
                            // else isNull === undefined means Cloudserver does not support null keys,
                            // hence set/update the new master nullVersionId for backward compatibility
                            } else {
                                value = Version.updateOrAppendNullVersionId(request.value, masterVersionId);
                            }
                            ops.push({ key: masterVersionKey,
                                       value: masterVersion.toString() });
                        }
                    } else {
                        logger.debug('version to put is the master');
                    }
                    ops.push({ key, value: value });
                } else {
                    logger.debug('version to put is older than master');
                    if (request.options.isNull === true && !masterVersion.isNullVersion()) {
                        logger.debug('create or update null key');
                        const nullKey = formatVersionKey(key, '');
                        const nullKeyOp = { key: nullKey, value: request.value };
                        ops.push(nullKeyOp);
                        // for backward compatibility: remove null version key
                        ops.push({ key: versionKey, type: 'del' });
=======
                    if (masterVersionId) {
                        // => create a new version key from the master version
                        const masterVersionKey = formatVersionKey(key, masterVersionId);
                        // => set the nullVersionId to the master version if put version on top of null version.
                        if (versionIdFromMaster !== versionId) {
                            value = Version.updateOrAppendNullVersionId(request.value, masterVersionId);
                        }
                        masterVersion.setNullVersion();
                        ops.push({ key: masterVersionKey,
                                   value: masterVersion.toString() });
>>>>>>> 1f8b0a40
                    }
                }
            } else {
                // master key does not exist: create it
                ops.push({ key, value: request.value });
            }
            return callback(null, ops, versionId);
        });
        return null;
    }


    del(
        request: any,
        logger: RequestLogger,
        callback: (err: ArsenalError | null, data?: any) => void,
    ) {
        const { db, key, options } = request;
        logger.addDefaultFields({ bucket: db, key, options });
        // no versioning or versioning configuration off
        if (!(options && options.versionId)) {
            logger.info('process non-versioned delete');
            return this.writeCache.batch({ db,
                array: [{ key, type: 'del' }] },
            logger, callback);
        }
        // version specific DELETE
        return this.processVersionSpecificDelete(request, logger,
            (err, array, vid) => {
                if (err) {
                    return callback(err);
                }
                return this.writeCache.batch({ db, array }, logger,
                    err => callback(err, `{"versionId":"${vid}"}`));
            });
    }

    /**
     * Processes a version specific deleteObject request. This will create a
     * batch of operations for deleting the specific version and marking the
     * master version of the object as a place holder for deletion if the
     * specific version is also the master version.
     *
     * @param request - the request in original
     *                           RepdConnection format { db, key
     *                           [, value][, type], method, options }
     * @param logger - logger
     * @param callback - expect callback(err, batch, versionId)
     * @return - to finish the call
     */
    processVersionSpecificDelete(
        request: any,
        logger: RequestLogger,
        callback: (
            error: ArsenalError | null,
            batch?: any,
            versionId?: string,
        ) => void,
    ) {
        logger.info('process version specific delete');
        const { db, key, options } = request;
        if (options.versionId === 'null') {
            const nullKey = formatVersionKey(key, '');
            return callback(null, [{ key: nullKey, type: 'del' }], 'null');
        }
        // deleting a specific version
        this.writeCache.get({ db, key }, logger, (err, data) => {
            if (err && !err.is.ObjNotFound) {
                return callback(err);
            }
            // delete the specific version
            const versionId = options.versionId;
            const keyVersionId = options.isNull ? '' : versionId;
            const versionKey = formatVersionKey(key, keyVersionId);
            const ops: any = [{ key: versionKey, type: 'del' }];
            // update the master version as PHD if it is the deleting version
            if (Version.isPHD(data) ||
                Version.from(data).getVersionId() === versionId) {
                const _vid = this.generateVersionId();
                ops.push({ key, value: Version.generatePHDVersion(_vid) });
                // start the repair process later
                const cacheKey = formatCacheKey(db, key);
                clearTimeout(this.repairing[cacheKey]);
                this.repairing[cacheKey] = setTimeout(() =>
                    this.getByListing(request, logger, () => {}), 15000);
            }
            return callback(null, ops, versionId);
        });
    }
}<|MERGE_RESOLUTION|>--- conflicted
+++ resolved
@@ -509,14 +509,13 @@
                     if (request.options.isNull !== undefined && // new null key behavior when isNull is defined.
                         masterVersion.isNullVersion() && // master is null
                         !masterVersion.isNull2Version()) { // master does not support the new null key behavior yet.
-                        const masterNullVersionId = masterVersion.getNullVersionId();
-                        // The deprecated null key is referenced in the "nullVersionId" property of the master key.
+                        const masterNullVersionId = masterVersion.getVersionId();
+                        // The deprecated null key is referenced in the "versionId" property of the master key.
                         if (masterNullVersionId) {
                             const oldNullVersionKey = formatVersionKey(key, masterNullVersionId);
                             ops.push({ key: oldNullVersionKey, type: 'del' });
                         }
                     }
-<<<<<<< HEAD
                     // new behavior when isNull is defined is to only
                     // update the master key if it is the latest
                     // version, old behavior needs to copy master to
@@ -562,8 +561,10 @@
                             if (request.options.isNull === false) {
                                 masterVersion.setNull2Version();
                             // else isNull === undefined means Cloudserver does not support null keys,
+                            // and versionIdFromMaster !== versionId means that a version is PUT on top of a null version
                             // hence set/update the new master nullVersionId for backward compatibility
-                            } else {
+                            } else if (versionIdFromMaster !== versionId) {
+                                // => set the nullVersionId to the master version if put version on top of null version.
                                 value = Version.updateOrAppendNullVersionId(request.value, masterVersionId);
                             }
                             ops.push({ key: masterVersionKey,
@@ -582,18 +583,6 @@
                         ops.push(nullKeyOp);
                         // for backward compatibility: remove null version key
                         ops.push({ key: versionKey, type: 'del' });
-=======
-                    if (masterVersionId) {
-                        // => create a new version key from the master version
-                        const masterVersionKey = formatVersionKey(key, masterVersionId);
-                        // => set the nullVersionId to the master version if put version on top of null version.
-                        if (versionIdFromMaster !== versionId) {
-                            value = Version.updateOrAppendNullVersionId(request.value, masterVersionId);
-                        }
-                        masterVersion.setNullVersion();
-                        ops.push({ key: masterVersionKey,
-                                   value: masterVersion.toString() });
->>>>>>> 1f8b0a40
                     }
                 }
             } else {
