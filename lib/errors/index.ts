import type { ServerResponse } from 'http';
import * as rawErrors from './arsenalErrors';

/** All possible errors names. */
export type Name = keyof typeof rawErrors;
/** Object containing all errors names. It has the format { [Name]: "Name" } */
export type Names = { [Name_ in Name]: Name_ };
/** Mapping used to determine an error type. It has the format { [Name]: boolean } */
export type Is = { [_ in Name]: boolean };
/** Mapping of all possible Errors. It has the format { [Name]: Error } */
export type Errors = { [_ in Name]: ArsenalError };

// This object is reused constantly through createIs, we store it there
// to avoid recomputation.
const isBase = Object.fromEntries(
    Object.keys(rawErrors).map((key) => [key, false])
) as Is;

// This allows to conditionally add the old behavior of errors to properly
//   test migration. Activate CI tests with MIGRATED=true yarn test.
const notMigrated = (process.env.MIGRATED ?? 'false') === 'false'

// This contains some metaprog. Be careful.
// Proxy can be found on MDN.
// https://developer.mozilla.org/en-US/docs/Web/JavaScript/Reference/Global_Objects/Proxy
// While this could seems better to avoid metaprog, this allows us to enforce
// type-checking properly while avoiding all errors that could happen at runtime.
// Even if some errors are made in JavaScript, like using err.is.NonExistingError,
// the Proxy will return false.
const createIs = (type: Name): Is => {
    const get = (is: Is, value: string | symbol) => is[value] ?? false;
    const final = Object.freeze({ ...isBase, [type]: true });
    return new Proxy(final, { get });
};

export class ArsenalError extends Error {
    /** HTTP status code. Example: 401, 403, 500, ... */
    #code: number;
    /** Text description of the error. */
    #description: string;
    /** Type of the error. */
    #type: Name;
    /** Object used to determine the error type.
     * Example: error.is.InternalError */
    #is: Is;
    /** A map of error metadata (can be extra fields
     * that only show in debug mode) */
    #metadata: Map<string, Object[]>;

    private constructor(type: Name, code: number, description: string,
        metadata?: Map<string, Object[]>) {
        super(type);
        this.#code = code;
        this.#description = description;
        this.#type = type;
        this.#is = createIs(type);
<<<<<<< HEAD
        this.#metadata = metadata ?? new Map<string, Object[]>();
=======

        // This restores the old behavior of errors, to make sure they're now
        // backward-compatible. Fortunately it's handled by TS, but it cannot
        // be type-checked. This means we have to be extremely careful about
        // what we're doing when using errors.
        // Disables the feature when in CI tests but not in production.
        if (notMigrated) {
            this[type] = true;
        }
>>>>>>> d3aa5f41
    }

    /** Output the error as a JSON string */
    toString() {
        const errorType = this.message;
        const errorMessage = this.#description;
        return JSON.stringify({ errorType, errorMessage });
    }

    flatten() {
        return {
            is_arsenal_error: true,
            code: this.#code,
            description: this.#description,
            type: this.#type,
            stack: this.stack
        }
    }

    static unflatten(flat_obj) {
        if (!flat_obj.is_arsenal_error) {
            return null;
        }

        const err = new ArsenalError(
            flat_obj.type,
            flat_obj.code,
            flat_obj.description
        )
        err.stack = flat_obj.stack
        return err;
    }

    /** Write the error in an HTTP response */
    writeResponse(res: ServerResponse) {
        res.writeHead(this.#code);
        const asStr = this.toString();
        res.end(asStr);
    }

    /** Clone the error with a new description.*/
    customizeDescription(description: string): ArsenalError {
        const type = this.#type;
        const code = this.#code;
        const metadata = new Map(this.#metadata);
        const err = new ArsenalError(type, code, description, metadata);
        err.stack = this.stack;
        return err;
    }

    /** Clone the error with a new metadata field */
    addMetadataEntry(key: string, value: Object[]): ArsenalError {
        const type = this.#type;
        const code = this.#code;
        const description = this.#description;
        const metadata = new Map(this.#metadata);
        metadata.set(key, value);
        const err = new ArsenalError(type, code, description, metadata);
        err.stack = this.stack;
        return err;
    }

    /** Used to determine the error type. Example: error.is.InternalError */
    get is() {
        return this.#is;
    }

    /** HTTP status code. Example: 401, 403, 500, ... */
    get code() {
        return this.#code;
    }

    /** Text description of the error. */
    get description() {
        return this.#description;
    }

    /**
     * Type of the error, belonging to Name. is should be prefered instead of
     * type in a daily-basis, but type remains accessible for future use. */
    get type() {
        return this.#type;
    }

    /** A map of error metadata */
    get metadata() {
        return this.#metadata;
    }

    /** Generate all possible errors. An instance is created by default. */
    static errors() {
        const errors = {};
        Object.entries(rawErrors).forEach((value) => {
            const name = value[0] as Name;
            const error = value[1];
            const { code, description } = error;
            const get = () => new ArsenalError(name, code, description);
            Object.defineProperty(errors, name, { get });
        });
        return errors as Errors;
    }
}

/** Mapping of all possible Errors.
 * Use them with errors[error].customizeDescription for any customization. */
export default ArsenalError.errors();<|MERGE_RESOLUTION|>--- conflicted
+++ resolved
@@ -54,9 +54,7 @@
         this.#description = description;
         this.#type = type;
         this.#is = createIs(type);
-<<<<<<< HEAD
         this.#metadata = metadata ?? new Map<string, Object[]>();
-=======
 
         // This restores the old behavior of errors, to make sure they're now
         // backward-compatible. Fortunately it's handled by TS, but it cannot
@@ -66,7 +64,6 @@
         if (notMigrated) {
             this[type] = true;
         }
->>>>>>> d3aa5f41
     }
 
     /** Output the error as a JSON string */
