const assert = require('assert');

const errors = require('../errors').default;
const routeGET = require('./routes/routeGET');
const routePUT = require('./routes/routePUT');
const routeDELETE = require('./routes/routeDELETE');
const routeHEAD = require('./routes/routeHEAD');
const routePOST = require('./routes/routePOST');
const routeOPTIONS = require('./routes/routeOPTIONS');
const routesUtils = require('./routesUtils');
const routeWebsite = require('./routes/routeWebsite');

const { objectKeyByteLimit } = require('../constants');
const requestUtils = require('../../lib/policyEvaluator/requestUtils');

const routeMap = {
    GET: routeGET,
    PUT: routePUT,
    POST: routePOST,
    DELETE: routeDELETE,
    HEAD: routeHEAD,
    OPTIONS: routeOPTIONS,
};

function isValidReqUids(reqUids) {
    // baseline check, to avoid the risk of running into issues if
    // users craft a large x-scal-request-uids header
    return reqUids.length < 128;
}

function checkUnsupportedRoutes(reqMethod) {
    const method = routeMap[reqMethod];
    if (!method) {
        return { error: errors.MethodNotAllowed };
    }
    return { method };
}

function checkBucketAndKey(bucketName, objectKey, method, reqQuery,
    blacklistedPrefixes, log) {
    // if empty name and request not a List Buckets
    if (!bucketName && !(method === 'GET' && !objectKey)) {
        log.debug('empty bucket name', { method: 'routes' });
        return (method !== 'OPTIONS') ?
            errors.MethodNotAllowed : errors.AccessForbidden
                .customizeDescription('CORSResponse: Bucket not found');
    }
    if (bucketName !== undefined && routesUtils.isValidBucketName(bucketName,
        blacklistedPrefixes.bucket) === false) {
        log.debug('invalid bucket name', { bucketName });
        if (method === 'DELETE') {
            return errors.NoSuchBucket;
        }
        return errors.InvalidBucketName;
    }
    if (objectKey !== undefined) {
        const result = routesUtils.isValidObjectKey(objectKey,
            blacklistedPrefixes.object);
        if (!result.isValid) {
            log.debug('invalid object key', { objectKey });
            if (result.invalidPrefix) {
                return errors.InvalidArgument.customizeDescription('Invalid ' +
                    'prefix - object key cannot start with ' +
                    `"${result.invalidPrefix}".`);
            }
            return errors.KeyTooLong.customizeDescription('Object key is too ' +
                'long. Maximum number of bytes allowed in keys is ' +
                `${objectKeyByteLimit}.`);
        }
    }
    if ((reqQuery.partNumber || reqQuery.uploadId)
        && objectKey === undefined) {
        return errors.InvalidRequest
            .customizeDescription('A key must be specified');
    }
    return undefined;
}

// TODO: ARSN-59 remove assertions or restrict it to dev environment only.
function checkTypes(req, res, params, logger, s3config) {
    assert.strictEqual(typeof req, 'object',
        'bad routes param: req must be an object');
    assert.strictEqual(typeof res, 'object',
        'bad routes param: res must be an object');
    assert.strictEqual(typeof logger, 'object',
        'bad routes param: logger must be an object');
    assert.strictEqual(typeof params.api, 'object',
        'bad routes param: api must be an object');
    assert.strictEqual(typeof params.api.callApiMethod, 'function',
        'bad routes param: api.callApiMethod must be a defined function');
    assert.strictEqual(typeof params.internalHandlers, 'object',
        'bad routes param: internalHandlers must be an object');
    if (params.statsClient) {
        assert.strictEqual(typeof params.statsClient, 'object',
            'bad routes param: statsClient must be an object');
    }
    assert(Array.isArray(params.allEndpoints),
        'bad routes param: allEndpoints must be an array');
    assert(params.allEndpoints.length > 0,
        'bad routes param: allEndpoints must have at least one endpoint');
    params.allEndpoints.forEach(endpoint => {
        assert.strictEqual(typeof endpoint, 'string',
            'bad routes param: each item in allEndpoints must be a string');
    });
    assert(Array.isArray(params.websiteEndpoints),
        'bad routes param: allEndpoints must be an array');
    params.websiteEndpoints.forEach(endpoint => {
        assert.strictEqual(typeof endpoint, 'string',
            'bad routes param: each item in websiteEndpoints must be a string');
    });
    assert.strictEqual(typeof params.blacklistedPrefixes, 'object',
        'bad routes param: blacklistedPrefixes must be an object');
    assert(Array.isArray(params.blacklistedPrefixes.bucket),
        'bad routes param: blacklistedPrefixes.bucket must be an array');
    params.blacklistedPrefixes.bucket.forEach(pre => {
        assert.strictEqual(typeof pre, 'string',
            'bad routes param: each blacklisted bucket prefix must be a string');
    });
    assert(Array.isArray(params.blacklistedPrefixes.object),
        'bad routes param: blacklistedPrefixes.object must be an array');
    params.blacklistedPrefixes.object.forEach(pre => {
        assert.strictEqual(typeof pre, 'string',
            'bad routes param: each blacklisted object prefix must be a string');
    });
    assert.strictEqual(typeof params.dataRetrievalParams, 'object',
        'bad routes param: dataRetrievalParams must be a defined object');
    if (s3config) {
        assert.strictEqual(typeof s3config, 'object', 'bad routes param: s3config must be an object');
    }
}

/** routes - route request to appropriate method
 * @param {Http.Request} req - http request object
 * @param {Http.ServerResponse} res - http response sent to the client
 * @param {object} params - additional routing parameters
 * @param {object} params.api - all api methods and method to call an api method
 *  i.e. api.callApiMethod(methodName, request, response, log, callback)
 * @param {function} params.internalHandlers - internal handlers API object
 *  for queries beginning with '/_/'
 * @param {StatsClient} [params.statsClient] - client to report stats to Redis
 * @param {string[]} params.allEndpoints - all accepted REST endpoints
 * @param {string[]} params.websiteEndpoints - all accepted website endpoints
 * @param {object} params.blacklistedPrefixes - blacklisted prefixes
 * @param {string[]} params.blacklistedPrefixes.bucket - bucket prefixes
 * @param {string[]} params.blacklistedPrefixes.object - object prefixes
 * @param {object} params.unsupportedQueries - object containing true/false
 *  values for whether queries are supported
 * @param {function} params.dataRetrievalParams - params to create instance of
 * data retrieval function
 * @param {RequestLogger} logger - werelogs logger instance
 * @param {String} [s3config] - s3 configuration
 * @returns {undefined}
 */
function routes(req, res, params, logger, s3config) {
    checkTypes(req, res, params, logger);

    const {
        api,
        internalHandlers,
        statsClient,
        allEndpoints,
        websiteEndpoints,
        blacklistedPrefixes,
        dataRetrievalParams,
    } = params;

    const clientInfo = {
        clientIP: requestUtils.getClientIp(req, s3config),
        clientPort: req.socket.remotePort,
        httpMethod: req.method,
        httpURL: req.url,
        endpoint: req.endpoint,
    };

    let reqUids = req.headers['x-scal-request-uids'];
    if (reqUids !== undefined && !isValidReqUids(reqUids)) {
        // simply ignore invalid id (any user can provide an
        // invalid request ID through a crafted header)
        reqUids = undefined;
    }
    const log = (reqUids !== undefined ?
        logger.newRequestLoggerFromSerializedUids(reqUids) :
        logger.newRequestLogger());

    if (!req.url.startsWith('/_/healthcheck') &&
        !req.url.startsWith('/_/report')) {
        log.info('received request', clientInfo);
    }

    log.end().addDefaultFields(clientInfo);

    if (req.url.startsWith('/_/')) {
        let internalServiceName = req.url.slice(3);
        const serviceDelim = internalServiceName.indexOf('/');
        if (serviceDelim !== -1) {
            internalServiceName = internalServiceName.slice(0, serviceDelim);
        }
        if (internalHandlers[internalServiceName] === undefined) {
            return routesUtils.responseXMLBody(
                errors.InvalidURI, undefined, res, log);
        }
        return internalHandlers[internalServiceName](
            clientInfo.clientIP, req, res, log, statsClient);
    }

    if (statsClient) {
        // report new request for stats
        statsClient.reportNewRequest('s3');
    }

    try {
        const validHosts = allEndpoints.concat(websiteEndpoints);
        routesUtils.normalizeRequest(req, validHosts);
    } catch (err) {
        log.debug('could not normalize request', { error: err.stack });
        return routesUtils.responseXMLBody(
            errors.InvalidURI.customizeDescription('Could not parse the ' +
                'specified URI. Check your restEndpoints configuration.'),
            undefined, res, log);
    }

    log.addDefaultFields({
        bucketName: req.bucketName,
        objectKey: req.objectKey,
        bytesReceived: req.parsedContentLength || 0,
        bodyLength: parseInt(req.headers['content-length'], 10) || 0,
    });

    const { error, method } = checkUnsupportedRoutes(req.method, req.query);

    if (error) {
        log.trace('error validating route or uri params', { error });
        return routesUtils.responseXMLBody(error, null, res, log);
    }

    const bucketOrKeyError = checkBucketAndKey(req.bucketName, req.objectKey,
        req.method, req.query, blacklistedPrefixes, log);

    if (bucketOrKeyError) {
        log.trace('error with bucket or key value',
            { error: bucketOrKeyError });
        return routesUtils.responseXMLBody(bucketOrKeyError, null, res, log);
    }

    // bucket website request
    if (websiteEndpoints && websiteEndpoints.indexOf(req.parsedHost) > -1) {
<<<<<<< HEAD
        return routeWebsite(req, res, api, log, statsClient,
            dataRetrievalParams);
=======
        return routeWebsite(req, res, api, log, statsClient, dataRetrievalParams);
>>>>>>> deb88ae0
    }

    return method(req, res, api, log, statsClient, dataRetrievalParams);
}

module.exports = routes;<|MERGE_RESOLUTION|>--- conflicted
+++ resolved
@@ -244,12 +244,7 @@
 
     // bucket website request
     if (websiteEndpoints && websiteEndpoints.indexOf(req.parsedHost) > -1) {
-<<<<<<< HEAD
-        return routeWebsite(req, res, api, log, statsClient,
-            dataRetrievalParams);
-=======
         return routeWebsite(req, res, api, log, statsClient, dataRetrievalParams);
->>>>>>> deb88ae0
     }
 
     return method(req, res, api, log, statsClient, dataRetrievalParams);
