--- conflicted
+++ resolved
@@ -54,8 +54,6 @@
                 });
         } else if (request.query.encryption !== undefined) {
             return api.callApiMethod('bucketDeleteEncryption', request,
-<<<<<<< HEAD
-=======
             response, log, (err, corsHeaders) => {
                 routesUtils.statsReport500(err, statsClient);
                 return routesUtils.responseNoBody(err, corsHeaders,
@@ -63,7 +61,6 @@
             });
         } else if (request.query.tagging !== undefined) {
             return api.callApiMethod('bucketDeleteTagging', request,
->>>>>>> 6eff4565
                 response, log, (err, corsHeaders) => {
                     routesUtils.statsReport500(err, statsClient);
                     return routesUtils.responseNoBody(err, corsHeaders,
