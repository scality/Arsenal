--- conflicted
+++ resolved
@@ -82,8 +82,7 @@
               the object, the errors NoSuchKey and NoSuchVersion should not
               * be sent back as a response.
               */
-<<<<<<< HEAD
-                if (err && !err.NoSuchKey && !err.NoSuchVersion) {
+                if (err && !err.is.NoSuchKey && !err.is.NoSuchVersion) {
                     return routesUtils.responseNoBody(err, corsHeaders,
                         response, null, log);
                 }
@@ -91,16 +90,6 @@
                 return routesUtils.responseNoBody(null, corsHeaders, response,
                     204, log);
             });
-=======
-              if (err && !err.is.NoSuchKey && !err.is.NoSuchVersion) {
-                  return routesUtils.responseNoBody(err, corsHeaders,
-                    response, null, log);
-              }
-              routesUtils.statsReport500(err, statsClient);
-              return routesUtils.responseNoBody(null, corsHeaders, response,
-                204, log);
-          });
->>>>>>> 18a12fbf
     }
     return undefined;
 }
