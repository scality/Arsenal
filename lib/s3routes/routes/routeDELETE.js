const routesUtils = require('../routesUtils');
const errors = require('../../errors').default;

function routeDELETE(request, response, api, log, statsClient) {
    log.debug('routing request', { method: 'routeDELETE' });

    if (request.query.uploadId) {
        if (request.objectKey === undefined) {
            return routesUtils.responseNoBody(
                errors.InvalidRequest.customizeDescription('A key must be ' +
              'specified'), null, response, 200, log);
        }
        api.callApiMethod('multipartDelete', request, response, log,
            (err, corsHeaders) => {
                routesUtils.statsReport500(err, statsClient);
                return routesUtils.responseNoBody(err, corsHeaders, response,
                    204, log);
            });
    } else if (request.objectKey === undefined) {
        if (request.query.website !== undefined) {
            return api.callApiMethod('bucketDeleteWebsite', request,
                response, log, (err, corsHeaders) => {
                    routesUtils.statsReport500(err, statsClient);
                    return routesUtils.responseNoBody(err, corsHeaders,
                        response, 204, log);
                });
        } else if (request.query.cors !== undefined) {
            return api.callApiMethod('bucketDeleteCors', request, response,
                log, (err, corsHeaders) => {
                    routesUtils.statsReport500(err, statsClient);
                    return routesUtils.responseNoBody(err, corsHeaders,
                        response, 204, log);
                });
        } else if (request.query.replication !== undefined) {
            return api.callApiMethod('bucketDeleteReplication', request,
                response, log, (err, corsHeaders) => {
                    routesUtils.statsReport500(err, statsClient);
                    return routesUtils.responseNoBody(err, corsHeaders,
                        response, 204, log);
                });
        } else if (request.query.lifecycle !== undefined) {
            return api.callApiMethod('bucketDeleteLifecycle', request,
                response, log, (err, corsHeaders) => {
                    routesUtils.statsReport500(err, statsClient);
                    return routesUtils.responseNoBody(err, corsHeaders,
                        response, 204, log);
                });
        } else if (request.query.policy !== undefined) {
            return api.callApiMethod('bucketDeletePolicy', request,
                response, log, (err, corsHeaders) => {
                    routesUtils.statsReport500(err, statsClient);
                    return routesUtils.responseNoBody(err, corsHeaders,
                        response, 204, log);
                });
        } else if (request.query.encryption !== undefined) {
            return api.callApiMethod('bucketDeleteEncryption', request,
                response, log, (err, corsHeaders) => {
                    routesUtils.statsReport500(err, statsClient);
                    return routesUtils.responseNoBody(err, corsHeaders,
                        response, 204, log);
                });
        }
        api.callApiMethod('bucketDelete', request, response, log,
            (err, corsHeaders) => {
                routesUtils.statsReport500(err, statsClient);
                return routesUtils.responseNoBody(err, corsHeaders, response,
                    204, log);
            });
    } else {
        if (request.query.tagging !== undefined) {
            return api.callApiMethod('objectDeleteTagging', request,
                response, log, (err, resHeaders) => {
                    routesUtils.statsReport500(err, statsClient);
                    return routesUtils.responseNoBody(err, resHeaders,
                        response, 204, log);
                });
        }
        api.callApiMethod('objectDelete', request, response, log,
            (err, corsHeaders) => {
                /*
              * Since AWS expects a 204 regardless of the existence of
              the object, the errors NoSuchKey and NoSuchVersion should not
              * be sent back as a response.
              */
<<<<<<< HEAD
                if (err && !err.NoSuchKey && !err.NoSuchVersion) {
=======
                if (err && !err.is.NoSuchKey && !err.is.NoSuchVersion) {
>>>>>>> f94256a8
                    return routesUtils.responseNoBody(err, corsHeaders,
                        response, null, log);
                }
                routesUtils.statsReport500(err, statsClient);
                return routesUtils.responseNoBody(null, corsHeaders, response,
                    204, log);
            });
    }
    return undefined;
}

module.exports = routeDELETE;<|MERGE_RESOLUTION|>--- conflicted
+++ resolved
@@ -82,11 +82,7 @@
               the object, the errors NoSuchKey and NoSuchVersion should not
               * be sent back as a response.
               */
-<<<<<<< HEAD
-                if (err && !err.NoSuchKey && !err.NoSuchVersion) {
-=======
                 if (err && !err.is.NoSuchKey && !err.is.NoSuchVersion) {
->>>>>>> f94256a8
                     return routesUtils.responseNoBody(err, corsHeaders,
                         response, null, log);
                 }
