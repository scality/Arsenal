--- conflicted
+++ resolved
@@ -1041,7 +1041,6 @@
     }
 
     /**
-<<<<<<< HEAD
      * Get x-amz-restore
      *
      * @returns {ObjectMDAmzRestore} x-amz-restore 
@@ -1065,8 +1064,10 @@
         }
 
         this._data['x-amz-restore'] = value;
-
-=======
+        return this;
+    }
+
+    /**
      * Create or update the microVersionId field
      *
      * This field can be used to force an update in MongoDB. This can
@@ -1160,13 +1161,10 @@
      */
     setOriginOp(op) {
         this._data.originOp = op;
->>>>>>> 549f1878
-        return this;
-    }
-
-    /**
-<<<<<<< HEAD
-=======
+        return this;
+    }
+
+    /**
      * Returns origin operation of object
      * @return {string} origin operation string
      */
@@ -1175,7 +1173,6 @@
     }
 
     /**
->>>>>>> 549f1878
      * Returns metadata object
      *
      * @return {object} metadata object
