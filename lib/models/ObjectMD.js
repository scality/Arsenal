--- conflicted
+++ resolved
@@ -1037,7 +1037,6 @@
     }
 
     /**
-<<<<<<< HEAD
      * Create or update the microVersionId field
      *
      * This field can be used to force an update in MongoDB. This can
@@ -1072,17 +1071,6 @@
     }
 
     /**
-     * Returns metadata object
-     *
-     * @return {object} metadata object
-     */
-    getValue() {
-        return this._data;
-    }
-
-    /**
-=======
->>>>>>> 03ee0712
      * Set object legal hold status
      * @param {object} legalHold - legal hold object
      * @return {ObjectMD} itself
