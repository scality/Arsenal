--- conflicted
+++ resolved
@@ -1033,7 +1033,6 @@
     }
 
     /**
-<<<<<<< HEAD
      * Create or update the microVersionId field
      *
      * This field can be used to force an update in MongoDB. This can
@@ -1054,33 +1053,34 @@
      */
     updateMicroVersionId() {
         this._data.microVersionId = crypto.randomBytes(8).toString('hex');
-=======
+    }
+
+    /**
+     * Get the microVersionId field, or null if not set
+     *
+     * @return {string|null} the microVersionId field if exists, or
+     * {null} if it does not exist
+     */
+    getMicroVersionId() {
+        return this._data.microVersionId || null;
+    }
+
+    /*
      * Set object legal hold status
      * @param {boolean} legalHold - true if legal hold is 'ON' false if 'OFF'
      * @return {ObjectMD} itself
      */
     setLegalHold(legalHold) {
         this._data.legalHold = legalHold || false;
->>>>>>> a9e04b09
-        return this;
-    }
-
-    /**
-<<<<<<< HEAD
-     * Get the microVersionId field, or null if not set
-     *
-     * @return {string|null} the microVersionId field if exists, or
-     * {null} if it does not exist
-     */
-    getMicroVersionId() {
-        return this._data.microVersionId || null;
-=======
+        return this;
+    }
+
+    /*
      * Get object legal hold status
      * @return {boolean} legal hold status
      */
     getLegalHold() {
         return this._data.legalHold || false;
->>>>>>> a9e04b09
     }
 
     /**
@@ -1091,7 +1091,6 @@
     getValue() {
         return this._data;
     }
-
 }
 
 module.exports = ObjectMD;