--- conflicted
+++ resolved
@@ -54,14 +54,11 @@
     setDataLocation(location) {
         this._data.key = location.key;
         this._data.dataStoreName = location.dataStoreName;
-<<<<<<< HEAD
         this._data.dataStoreVersionId = location.dataStoreVersionId;
-=======
         if (location.cryptoScheme) {
             this._data.cryptoScheme = location.cryptoScheme;
             this._data.cipheredDataKey = location.cipheredDataKey;
         }
->>>>>>> f8405f74
         return this;
     }
 
@@ -94,7 +91,6 @@
         return this;
     }
 
-<<<<<<< HEAD
     getBlockId() {
         return this._data.blockId;
     }
@@ -102,14 +98,14 @@
     setBlockId(blockId) {
         this._data.blockId = blockId;
         return this;
-=======
+    }
+
     getCryptoScheme() {
         return this._data.cryptoScheme;
     }
 
     getCipheredDataKey() {
         return this._data.cipheredDataKey;
->>>>>>> f8405f74
     }
 
     getValue() {
