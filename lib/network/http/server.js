'use strict'; // eslint-disable-line

const http = require('http');
const https = require('https');
const assert = require('assert');
const dhparam = require('../../https/dh2048').dhparam;
const ciphers = require('../../https/ciphers').ciphers;
const errors = require('../../errors');

class Server {

    /**
     * @constructor
     *
     * @param {number} port - Port to listen into
     * @param {werelogs.Logger} logger - Logger object
     */
    constructor(port, logger) {
        assert.strictEqual(typeof port, 'number', 'Port must be a number');
        this._noDelay = true;
        this._cbOnListening = () => {};
        this._cbOnRequest = (req, res) => this._noHandlerCb(req, res);
        this._cbOnError = () => false;
        this._cbOnStop = () => {};
        this._https = {
            ciphers,
            dhparam,
            cert: null,
            key: null,
            ca: null,
            requestCert: false,
            rejectUnauthorized: true,
        };
        this._port = port;
        this._address = '::';
        this._server = null;
        this._logger = logger;
    }

    /**
     * Setter to noDelay, this disable the nagle tcp algorithm, reducing
     * latency for each request
     *
     * @param {boolean} value - { true: Disable, false: Enable }
     * @return {Server} itself
     */
    setNoDelay(value) {
        this._noDelay = value;
        return this;
    }

    /**
     * Getter to access to the http/https server
     *
     * @return {http.Server|https.Server} http/https server
     */
    getServer() {
        return this._server;
    }

    /**
     * Getter to access to the current authority certificate
     *
     * @return {string} Authority certificate
     */
    getAuthorityCertificate() {
        return this._https.ca;
    }

    /**
     * Setter to the listening port
     *
     * @param {number} port - Port to listen into
     * @return {undefined}
     */
    setPort(port) {
        this._port = port;
    }

    /**
     * Getter to access to the listening port
     *
     * @return {number} listening port
     */
    getPort() {
        return this._port;
    }

    /**
     * Setter to the bind address
     *
     * @param {String} address - address bound to the socket
     * @return {undefined}
     */
    setBindAddress(address) {
        this._address = address;
    }

    /**
     * Getter to access the bind address
     *
     * @return {String} address bound to the socket
     */
    getBindAddress() {
        return this._address;
    }

    /**
     * Getter to access to the noDelay (nagle algorithm) configuration
     *
     * @return {boolean} { true: Disable, false: Enable }
     */
    isNoDelay() {
        return this._noDelay;
    }

    /**
     * Getter to know if the server run under https or http
     *
     * @return {boolean} { true: Https server, false: http server }
     */
    isHttps() {
        return !!this._https.cert && !!this._https.key;
    }

    /**
     * Setter for the https configuration
     *
     * @param {string} [cert] - Content of the certificate
     * @param {string} [key] - Content of the key
     * @param {string} [ca] - Content of the authority certificate
     * @param {boolean} [twoWay] - Enable the two way exchange, which means
     *   each client needs to set up an ssl certificate
     * @return {Server} itself
     */
    setHttps(cert, key, ca, twoWay) {
        this._https = {
            ciphers,
            dhparam,
            cert: null,
            key: null,
            ca: null,
            requestCert: false,
            rejectUnauthorized: true,
        };
        if (cert && key) {
            assert.strictEqual(typeof cert, 'string');
            assert.strictEqual(typeof key, 'string');
            this._https.cert = cert;
            this._https.key = key;
        }
        if (ca) {
            assert.strictEqual(typeof ca, 'string');
            this._https.ca = [ca];
        }
        if (twoWay) {
            assert.strictEqual(typeof twoWay, 'boolean');
            this._https.requestCert = twoWay;
        }
        return this;
    }

    /**
     * Function called when no handler specified in the server
     *
     * @param {http.IncomingMessage|https.IncomingMessage} req - Request object
     * @param {http.ServerResponse|https.ServerResponse} res - Response object
     * @return {undefined}
     */
    _noHandlerCb(req, res) {
        // if no handler on the Server, send back an internal error
        const err = errors.InternalError;
        const msg = `${err.message}: No handler in Server`;
        res.writeHead(err.code, {
            'Content-Type': 'text/plain',
            'Content-Length': msg.length,
        });
        return res.end(msg);
    }

    /**
     * Function called when request received
     *
     * @param {http.IncomingMessage|https.IncomingMessage} req - Request object
     * @param {http.ServerResponse|https.ServerResponse} res - Response object
     * @return {undefined}
     */
    _onRequest(req, res) {
        // Setting no delay of the socket to the value configured
        req.connection.setNoDelay(this.isNoDelay());
        return this._cbOnRequest(req, res);
    }

    /**
     * Function called when the Server is listening
     *
     * @return {undefined}
     */
    _onListening() {
        this._logger.info('Server is listening', {
            method: 'arsenal.network.Server._onListening',
            address: this._server.address(),
        });
        this._cbOnListening();
    }

    /**
     * Function called when the Server sends back an error
     *
     * @param {Error} err - Error to be sent back
     * @return {undefined}
     */
    _onError(err) {
        this._logger.error('Server error', {
            method: 'arsenal.network.Server._onError',
            port: this._port,
            error: err.stack || err,
        });
        if (this._cbOnError) {
            if (this._cbOnError(err) === true) {
                process.nextTick(() => this.start());
            }
        }
    }

    /**
     * Function called when the Server is stopped
     *
     * @return {undefined}
     */
    _onClose() {
        if (this._server.listening) {
            this._logger.info('Server is stopped', {
                address: this._server.address(),
            });
        }
        this._server = null;
        this._cbOnStop();
    }

    /**
     * Set the listening callback
     *
     * @param {function} cb - Callback()
     * @return {Server} itself
     */
    onListening(cb) {
        assert.strictEqual(typeof cb, 'function',
            'Callback must be a function');
        this._cbOnListening = cb;
        return this;
    }

    /**
     * Set the request handler callback
     *
     * @param {function} cb - Callback(req, res)
     * @return {Server} itself
     */
    onRequest(cb) {
        assert.strictEqual(typeof cb, 'function',
            'Callback must be a function');
        this._cbOnRequest = cb;
        return this;
    }

    /**
     * Set the error handler callback, if this handler returns true when an
     * error is triggered, the server will restart
     *
     * @param {function} cb - Callback(err)
     * @return {Server} itself
     */
    onError(cb) {
        assert.strictEqual(typeof cb, 'function',
            'Callback must be a function');
        this._cbOnError = cb;
        return this;
    }

    /**
     * Set the stop handler callback
     *
     * @param {function} cb - Callback()
     * @return {Server} itself
     */
    onStop(cb) {
        assert.strictEqual(typeof cb, 'function',
            'Callback must be a function');
        this._cbOnStop = cb;
        return this;
    }

    /**
     * Function called when a secure connection is etablished
     *
     * @param {tls.TlsSocket} sock - socket
     * @return {undefined}
     */
    _onSecureConnection(sock) {
        if (!sock.authorized) {
            this._logger.error('rejected secure connection', {
                address: sock.address(),
                authorized: false,
                error: sock.authorizationError,
            });
        }
    }

    /**
     * function called when an error came from the client request
     *
     * @param {Error} err - Error
     * @param {net.Socket|tls.TlsSocket} sock - Socket
     * @return {undefined}
     */
    _onClientError(err, sock) {
        this._logger.error('client error', {
            method: 'arsenal.network.Server._onClientError',
            error: err.stack || err,
            address: sock.address(),
        });
    }

    /**
     * Function to start the Server
     *
     * @return {Server} itself
     */
    start() {
        if (!this._server) {
            if (this.isHttps()) {
                this._logger.info('starting Server under https', {
                    method: 'arsenal.network.Server.start',
                    port: this._port,
                });
                this._https.agent = new https.Agent(this._https);
                this._server = https.createServer(this._https,
                    (req, res) => this._onRequest(req, res));
            } else {
                this._logger.info('starting Server under http', {
                    method: 'arsenal.network.Server.start',
                    port: this._port,
                });
                this._server = http.createServer(
                    (req, res) => this._onRequest(req, res));
            }

            this._server.on('error', err => this._onError(err));
            this._server.on('secureConnection',
                sock => this._onSecureConnection(sock));
            this._server.on('tlsClientError', (err, sock) =>
                    this._onClientError(err, sock));
            this._server.on('clientError', (err, sock) =>
                    this._onClientError(err, sock));
            this._server.on('listening', () => this._onListening());
        }
<<<<<<< HEAD
        this._server.on('error', err => this._onError(err));
        this._server.on('secureConnection',
            sock => this._onSecureConnection(sock));
        this._server.on('tlsClientError', (err, sock) =>
            this._onClientError(err, sock));
        this._server.on('clientError', (err, sock) =>
            this._onClientError(err, sock));
        this._server.listen(this._port, this._address,
                            () => this._onListening());
=======
        this._server.listen(this._port);
>>>>>>> d1f9d31d
        return this;
    }

    /**
     * Function to stop the Server
     *
     * @return {Server} itself
     */
    stop() {
        if (this._server) {
            this._server.close(() => this._onClose());
        }
        return this;
    }
}

module.exports = Server;<|MERGE_RESOLUTION|>--- conflicted
+++ resolved
@@ -355,19 +355,7 @@
                     this._onClientError(err, sock));
             this._server.on('listening', () => this._onListening());
         }
-<<<<<<< HEAD
-        this._server.on('error', err => this._onError(err));
-        this._server.on('secureConnection',
-            sock => this._onSecureConnection(sock));
-        this._server.on('tlsClientError', (err, sock) =>
-            this._onClientError(err, sock));
-        this._server.on('clientError', (err, sock) =>
-            this._onClientError(err, sock));
-        this._server.listen(this._port, this._address,
-                            () => this._onListening());
-=======
-        this._server.listen(this._port);
->>>>>>> d1f9d31d
+        this._server.listen(this._port, this._address);
         return this;
     }
 
