import * as crypto from 'crypto';
import { Logger } from 'werelogs';
import errors from '../errors';
import * as queryString from 'querystring';
import AuthInfo from './AuthInfo';
import * as v2 from './v2/authV2';
import * as v4 from './v4/authV4';
import * as constants from '../constants';
import constructStringToSignV2 from './v2/constructStringToSign';
import constructStringToSignV4 from './v4/constructStringToSign';
import { convertUTCtoISO8601 } from './v4/timeUtils';
import * as vaultUtilities from './backends/in_memory/vaultUtilities';
import * as inMemoryBackend from './backends/in_memory/Backend';
import baseBackend from './backends/base';
import chainBackend from './backends/ChainBackend';
import validateAuthConfig from './backends/in_memory/validateAuthConfig';
import AuthLoader from './backends/in_memory/AuthLoader';
import Vault from './Vault';

let vault: Vault | null = null;
const auth = {};
const checkFunctions = {
    v2: {
        headers: v2.header.check,
        query: v2.query.check,
    },
    v4: {
        headers: v4.header.check,
        query: v4.query.check,
    },
};

// If no auth information is provided in request, then user is part of
// 'All Users Group' so use this group as the canonicalID for the publicUser
const publicUserInfo = new AuthInfo({ canonicalID: constants.publicId });

function setAuthHandler(handler: Vault) {
    vault = handler;
    return auth;
}

/**
 * This function will check validity of request parameters to authenticate
 *
 * @param request - Http request object
 * @param log - Logger object
 * @param awsService - Aws service related
 * @param data - Parameters from queryString parsing or body of
 *      POST request
 *
 * @return ret
 * @return ret.err - arsenal.errors object if any error was found
 * @return ret.params - auth parameters to use later on for signature
 *                               computation and check
 * @return ret.params.version - the auth scheme version
 *                                       (undefined, 2, 4)
 * @return ret.params.data - the auth scheme's specific data
 */
function extractParams(
    request: any,
    log: Logger,
    awsService: string,
    data: { [key: string]: string }
) {
    log.trace('entered', { method: 'Arsenal.auth.server.extractParams' });
    const authHeader = request.headers.authorization;
    let version: 'v2' |'v4' | null = null;
    let method: 'query' | 'headers' | null = null;

    // Identify auth version and method to dispatch to the right check function
    if (authHeader) {
        method = 'headers';
        // TODO: Check for security token header to handle temporary security
        // credentials
        if (authHeader.startsWith('AWS ')) {
            version = 'v2';
        } else if (authHeader.startsWith('AWS4')) {
            version = 'v4';
        } else {
            log.trace('invalid authorization security header',
                { header: authHeader });
            return { err: errors.AccessDenied };
        }
    } else if (data.Signature) {
        method = 'query';
        version = 'v2';
    } else if (data['X-Amz-Algorithm']) {
        method = 'query';
        version = 'v4';
    }

    // Here, either both values are set, or none is set
    if (version !== null && method !== null) {
        if (!checkFunctions[version] || !checkFunctions[version][method]) {
            log.trace('invalid auth version or method',
                { version, authMethod: method });
            return { err: errors.NotImplemented };
        }
        log.trace('identified auth method', { version, authMethod: method });
        return checkFunctions[version][method](request, log, data, awsService);
    }

    // no auth info identified
    log.debug('assuming public user');
    return { err: null, params: publicUserInfo };
}

/**
 * This function will check validity of request parameters to authenticate
 *
 * @param request - Http request object
 * @param log - Logger object
 * @param cb - the callback
 * @param awsService - Aws service related
 * @param {RequestContext[] | null} requestContexts - array of RequestContext
 * or null if no requestContexts to be sent to Vault (for instance,
 * in multi-object delete request)
 */
function doAuth(
    request: any,
    log: Logger,
    cb: (err: Error | null, data?: any) => void,
    awsService: string,
    requestContexts: any[] | null
) {
    const res = extractParams(request, log, awsService, request.query);
    if (res.err) {
        return cb(res.err);
    } else if (res.params instanceof AuthInfo) {
        return cb(null, res.params);
    }
    if (requestContexts) {
        requestContexts.forEach((requestContext) => {
            const { params } = res
            if ('data' in params) {
                const { data } = params
                requestContext.setAuthType(data.authType);
                requestContext.setSignatureVersion(data.signatureVersion);
                requestContext.setSecurityToken(data.securityToken);
                if ('signatureAge' in data) {
                    requestContext.setSignatureAge(data.signatureAge);
                }
            }
        });
    }

    // Corner cases managed, we're left with normal auth
    // TODO What's happening here?
    // @ts-ignore
    res.params.log = log;
    if (res.params.version === 2) {
        // @ts-ignore
        return vault!.authenticateV2Request(res.params, requestContexts, cb);
    }
    if (res.params.version === 4) {
        // @ts-ignore
        return vault!.authenticateV4Request(res.params, requestContexts, cb);
    }

    log.error('authentication method not found', {
        method: 'Arsenal.auth.doAuth',
    });
    return cb(errors.InternalError);
}

/**
 * This function will generate a version 4 content-md5 header
 * It looks at the request path to determine what kind of header encoding is required
 *
 * @param path - the request path
 * @param payload - the request payload to hash
 */
function generateContentMD5Header(
    path: string,
    payload: string,
) {
    const encoding = path && path.startsWith('/_/backbeat/') ? 'hex' : 'base64';
    return crypto.createHash('md5').update(payload, 'binary').digest(encoding);
}
/**
 * This function will generate a version 4 header
 *
 * @param request - Http request object
 * @param data - Parameters from queryString parsing or body of
 *                        POST request
 * @param accessKey - the accessKey
 * @param secretKeyValue - the secretKey
 * @param awsService - Aws service related
 * @param [proxyPath] - path that gets proxied by reverse proxy
 * @param [sessionToken] - security token if the access/secret keys
 *                                are temporary credentials from STS
 * @param [payload] - body of the request if any
 */
function generateV4Headers(
    request: any,
    data: { [key: string]: string },
    accessKey: string,
    secretKeyValue: string,
    awsService: string,
    proxyPath?: string,
    sessionToken?: string,
    payload?: string,
) {
    Object.assign(request, { headers: {} });
    const amzDate = convertUTCtoISO8601(Date.now());
    // get date without time
    const scopeDate = amzDate.slice(0, amzDate.indexOf('T'));
    const region = 'us-east-1';
    const service = awsService || 'iam';
    const credentialScope =
        `${scopeDate}/${region}/${service}/aws4_request`;
    const timestamp = amzDate;
    const algorithm = 'AWS4-HMAC-SHA256';

    payload = payload || '';
    if (request.method === 'POST') {
        payload = queryString.stringify(data, undefined, undefined, {
            encodeURIComponent,
        });
    }
    const payloadChecksum = crypto.createHash('sha256')
        .update(payload, 'binary').digest('hex');
    request.setHeader('host', request._headers.host);
    request.setHeader('x-amz-date', amzDate);
    request.setHeader('x-amz-content-sha256', payloadChecksum);
    request.setHeader('content-md5', generateContentMD5Header(request.path, payload));

    if (sessionToken) {
        request.setHeader('x-amz-security-token', sessionToken);
    }

    Object.assign(request.headers, request._headers);
    const signedHeaders = Object.keys(request._headers)
        .filter(headerName =>
            headerName.startsWith('x-amz-')
            || headerName.startsWith('x-scal-')
<<<<<<< HEAD
            || headerName === 'host',
=======
            || headerName === 'content-md5'
            || headerName === 'host'
>>>>>>> 918c2c54
        ).sort().join(';');
    const params = { request, signedHeaders, payloadChecksum,
        credentialScope, timestamp, query: data,
        awsService: service, proxyPath };
    const stringToSign = constructStringToSignV4(params);
    const signingKey = vaultUtilities.calculateSigningKey(secretKeyValue,
        region,
        scopeDate,
        service);
    const signature = crypto.createHmac('sha256', signingKey)
        .update(stringToSign as string, 'binary').digest('hex');
    const authorizationHeader = `${algorithm} Credential=${accessKey}` +
        `/${credentialScope}, SignedHeaders=${signedHeaders}, ` +
        `Signature=${signature}`;
    request.setHeader('authorization', authorizationHeader);
    Object.assign(request, { headers: {} });
}

export const server = { extractParams, doAuth }
export const client = { generateV4Headers, constructStringToSignV2 }
export const inMemory = { backend: inMemoryBackend, validateAuthConfig, AuthLoader }
export const backends = { baseBackend, chainBackend }
export {
    setAuthHandler as setHandler,
    AuthInfo,
    Vault
}<|MERGE_RESOLUTION|>--- conflicted
+++ resolved
@@ -234,12 +234,8 @@
         .filter(headerName =>
             headerName.startsWith('x-amz-')
             || headerName.startsWith('x-scal-')
-<<<<<<< HEAD
+            || headerName === 'content-md5'
             || headerName === 'host',
-=======
-            || headerName === 'content-md5'
-            || headerName === 'host'
->>>>>>> 918c2c54
         ).sort().join(';');
     const params = { request, signedHeaders, payloadChecksum,
         credentialScope, timestamp, query: data,
