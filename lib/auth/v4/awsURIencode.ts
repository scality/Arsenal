--- conflicted
+++ resolved
@@ -44,14 +44,8 @@
     if (typeof input !== 'string') {
         return encoded;
     }
-<<<<<<< HEAD
-    let charArray = Array.from(input);
-    for (let i = 0; i < charArray.length; i++) {
-        let ch = charArray[i];
-=======
-    for (let i = 0; i < input.length; i++) {
+   for (let i = 0; i < input.length; i++) {
         let ch = input.charAt(i);
->>>>>>> c5004cb5
         if ((ch >= 'A' && ch <= 'Z') ||
             (ch >= 'a' && ch <= 'z') ||
             (ch >= '0' && ch <= '9') ||
