import * as crypto from 'crypto';

// The min value here is to manage further backward compat if we
// need it
const iamSecurityTokenSizeMin = 128;
const iamSecurityTokenSizeMax = 128;
// Security token is an hex string (no real format from amazon)
const iamSecurityTokenPattern = new RegExp(
    `^[a-f0-9]{${iamSecurityTokenSizeMin},${iamSecurityTokenSizeMax}}$`,
);

// info about the iam security token
export const iamSecurityToken = {
    min: iamSecurityTokenSizeMin,
    max: iamSecurityTokenSizeMax,
    pattern: iamSecurityTokenPattern,
};
// PublicId is used as the canonicalID for a request that contains
// no authentication information.  Requestor can access
// only public resources
export const publicId = 'http://acs.amazonaws.com/groups/global/AllUsers';
export const zenkoServiceAccount = 'http://acs.zenko.io/accounts/service';
export const metadataFileNamespace = '/MDFile';
export const dataFileURL = '/DataFile';
// AWS states max size for user-defined metadata
// (x-amz-meta- headers) is 2 KB:
// http://docs.aws.amazon.com/AmazonS3/latest/API/RESTObjectPUT.html
// In testing, AWS seems to allow up to 88 more bytes,
// so we do the same.
export const maximumMetaHeadersSize = 2136;
export const emptyFileMd5 = 'd41d8cd98f00b204e9800998ecf8427e';
// Version 2 changes the format of the data location property
// Version 3 adds the dataStoreName attribute
export const mdModelVersion = 3;
/*
 * Splitter is used to build the object name for the overview of a
 * multipart upload and to build the object names for each part of a
 * multipart upload.  These objects with large names are then stored in
 * metadata in a "shadow bucket" to a real bucket.  The shadow bucket
 * contains all ongoing multipart uploads.  We include in the object
 * name some of the info we might need to pull about an open multipart
 * upload or about an individual part with each piece of info separated
 * by the splitter.  We can then extract each piece of info by splitting
 * the object name string with this splitter.
 * For instance, assuming a splitter of '...!*!',
 * the name of the upload overview would be:
 *   overview...!*!objectKey...!*!uploadId
 * For instance, the name of a part would be:
 *   uploadId...!*!partNumber
 *
 * The sequence of characters used in the splitter should not occur
 * elsewhere in the pieces of info to avoid splitting where not
 * intended.
 *
 * Splitter is also used in adding bucketnames to the
 * namespacerusersbucket.  The object names added to the
 * namespaceusersbucket are of the form:
 * canonicalID...!*!bucketname
 */

export const splitter = '..|..';
export const usersBucket = 'users..bucket';
// MPU Bucket Prefix is used to create the name of the shadow
// bucket used for multipart uploads.  There is one shadow mpu
// bucket per bucket and its name is the mpuBucketPrefix followed
// by the name of the final destination bucket for the object
// once the multipart upload is complete.
export const mpuBucketPrefix = 'mpuShadowBucket';
// since aws s3 does not allow capitalized buckets, these may be
// used for special internal purposes
export const permittedCapitalizedBuckets = {
    METADATA: true,
};
/* eslint-disable camelcase */
export const externalBackends = { aws_s3: true, azure: true, gcp: true, pfs: true }
export const hasCopyPartBackends = { aws_s3: true, gcp: true }
export const versioningNotImplBackends = { azure: true, gcp: true }
export const mpuMDStoredExternallyBackend = { aws_s3: true, gcp: true }
// AWS sets a minimum size limit for parts except for the last part.
// http://docs.aws.amazon.com/AmazonS3/latest/API/mpUploadComplete.html
export const minimumAllowedPartSize = 5242880;
// hex digest of sha256 hash of empty string:
export const emptyStringHash = crypto.createHash('sha256').update('', 'binary').digest('hex');
// Default expiration value of the S3 pre-signed URL duration
// 604800 seconds (seven days).
export const legacyLocations = ['sproxyd', 'legacy'];
export const defaultPreSignedURLExpiry = 7 * 24 * 60 * 60;
// Regex for ISO-8601 formatted date
export const shortIso8601Regex = /\d{4}-\d{2}-\d{2}T\d{2}:\d{2}:\d{2}Z/;
export const longIso8601Regex = /\d{4}-\d{2}-\d{2}T\d{2}:\d{2}:\d{2}.\d{3}Z/;
export const supportedNotificationEvents = new Set([
    's3:ObjectCreated:*',
    's3:ObjectCreated:Put',
    's3:ObjectCreated:Copy',
    's3:ObjectCreated:CompleteMultipartUpload',
    's3:ObjectRemoved:*',
    's3:ObjectRemoved:Delete',
    's3:ObjectRemoved:DeleteMarkerCreated',
    's3:ObjectTagging:*',
    's3:ObjectTagging:Put',
    's3:ObjectTagging:Delete',
    's3:ObjectAcl:Put',
]);
export const notificationArnPrefix = 'arn:scality:bucketnotif';
// some of the available data backends  (if called directly rather
// than through the multiple backend gateway) need a key provided
// as a string as first parameter of the get/delete methods.
export const clientsRequireStringKey = { sproxyd: true, cdmi: true };
// HTTP server keep-alive timeout is set to a higher value than
// client's free sockets timeout to avoid the risk of triggering
// ECONNRESET errors if the server closes the connection at the
// exact moment clients attempt to reuse an established connection
// for a new request.
//
// Note: the ability to close inactive connections on the client
// after httpClientFreeSocketsTimeout milliseconds requires the
// use of "agentkeepalive" module instead of the regular node.js
// http.Agent.
export const httpServerKeepAliveTimeout = 60000;
export const httpClientFreeSocketTimeout = 55000;
export const supportedLifecycleRules = [
    'expiration',
    'noncurrentVersionExpiration',
    'abortIncompleteMultipartUpload',
];
// Maximum number of buckets to cache (bucket metadata)
export const maxCachedBuckets = process.env.METADATA_MAX_CACHED_BUCKETS ?
    Number(process.env.METADATA_MAX_CACHED_BUCKETS) : 1000;
<<<<<<< HEAD
export const maxBatchingConcurrentOperations = 5;
=======

/** For policy resource arn check we allow empty account ID to not break compatibility */
export const policyArnAllowedEmptyAccountId = ['utapi', 'scuba'];
>>>>>>> f265ed61
<|MERGE_RESOLUTION|>--- conflicted
+++ resolved
@@ -126,10 +126,7 @@
 // Maximum number of buckets to cache (bucket metadata)
 export const maxCachedBuckets = process.env.METADATA_MAX_CACHED_BUCKETS ?
     Number(process.env.METADATA_MAX_CACHED_BUCKETS) : 1000;
-<<<<<<< HEAD
 export const maxBatchingConcurrentOperations = 5;
-=======
 
 /** For policy resource arn check we allow empty account ID to not break compatibility */
-export const policyArnAllowedEmptyAccountId = ['utapi', 'scuba'];
->>>>>>> f265ed61
+export const policyArnAllowedEmptyAccountId = ['utapi', 'scuba'];