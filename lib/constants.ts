import * as crypto from 'crypto';

// The min value here is to manage further backward compat if we
// need it
// Default value
export const vaultGeneratedIamSecurityTokenSizeMin = 128;
// Safe to assume that a typical token size is less than 8192 bytes
export const vaultGeneratedIamSecurityTokenSizeMax = 8192;
// Base-64
export const vaultGeneratedIamSecurityTokenPattern = /^[A-Za-z0-9/+=]*$/;

// info about the iam security token
export const iamSecurityToken = {
    min: vaultGeneratedIamSecurityTokenSizeMin,
    max: vaultGeneratedIamSecurityTokenSizeMax,
    pattern: vaultGeneratedIamSecurityTokenPattern,
};
// PublicId is used as the canonicalID for a request that contains
// no authentication information.  Requestor can access
// only public resources
export const publicId = 'http://acs.amazonaws.com/groups/global/AllUsers';
export const zenkoServiceAccount = 'http://acs.zenko.io/accounts/service';
export const metadataFileNamespace = '/MDFile';
export const dataFileURL = '/DataFile';
export const passthroughFileURL = '/PassthroughFile';
// AWS states max size for user-defined metadata
// (x-amz-meta- headers) is 2 KB:
// http://docs.aws.amazon.com/AmazonS3/latest/API/RESTObjectPUT.html
// In testing, AWS seems to allow up to 88 more bytes,
// so we do the same.
export const maximumMetaHeadersSize = 2136;
export const emptyFileMd5 = 'd41d8cd98f00b204e9800998ecf8427e';
// Version 2 changes the format of the data location property
// Version 3 adds the dataStoreName attribute
// Version 4 add the Creation-Time and Content-Language attributes,
//     and add support for x-ms-meta-* headers in UserMetadata
// Version 5 adds the azureInfo structure
// Version 6 adds a "deleted" flag that is updated to true before
// the object gets deleted. This is done to keep object metadata in the
// oplog when deleting the object, as oplog deletion events don't contain
// any metadata of the object.
// version 6 also adds the "isPHD" flag that is used to indicate that the master
// object is a placeholder and is not up to date.
export const mdModelVersion = 6;
/*
 * Splitter is used to build the object name for the overview of a
 * multipart upload and to build the object names for each part of a
 * multipart upload.  These objects with large names are then stored in
 * metadata in a "shadow bucket" to a real bucket.  The shadow bucket
 * contains all ongoing multipart uploads.  We include in the object
 * name some of the info we might need to pull about an open multipart
 * upload or about an individual part with each piece of info separated
 * by the splitter.  We can then extract each piece of info by splitting
 * the object name string with this splitter.
 * For instance, assuming a splitter of '...!*!',
 * the name of the upload overview would be:
 *   overview...!*!objectKey...!*!uploadId
 * For instance, the name of a part would be:
 *   uploadId...!*!partNumber
 *
 * The sequence of characters used in the splitter should not occur
 * elsewhere in the pieces of info to avoid splitting where not
 * intended.
 *
 * Splitter is also used in adding bucketnames to the
 * namespacerusersbucket.  The object names added to the
 * namespaceusersbucket are of the form:
 * canonicalID...!*!bucketname
 */

export const splitter = '..|..';
export const usersBucket = 'users..bucket';
// MPU Bucket Prefix is used to create the name of the shadow
// bucket used for multipart uploads.  There is one shadow mpu
// bucket per bucket and its name is the mpuBucketPrefix followed
// by the name of the final destination bucket for the object
// once the multipart upload is complete.
export const mpuBucketPrefix = 'mpuShadowBucket';
// since aws s3 does not allow capitalized buckets, these may be
// used for special internal purposes
export const permittedCapitalizedBuckets = {
    METADATA: true,
};
// Setting a lower object key limit to account for:
// - Mongo key limit of 1012 bytes
// - Version ID in Mongo Key if versioned of 33
// - Max bucket name length if bucket match false of 63
// - Extra prefix slash for bucket prefix if bucket match of 1
export const objectKeyByteLimit = 915;
/* delimiter for location-constraint. The location constraint will be able
 * to include the ingestion flag
 */
export const zenkoSeparator = ':';
/* eslint-disable camelcase */
export const externalBackends = { aws_s3: true, azure: true, gcp: true, pfs: true };
export const replicationBackends = { aws_s3: true, azure: true, gcp: true };
// hex digest of sha256 hash of empty string:
export const emptyStringHash = crypto.createHash('sha256')
    .update('', 'binary').digest('hex');
export const mpuMDStoredExternallyBackend = { aws_s3: true, gcp: true };
// AWS sets a minimum size limit for parts except for the last part.
// http://docs.aws.amazon.com/AmazonS3/latest/API/mpUploadComplete.html
export const minimumAllowedPartSize = 5242880;
export const gcpMaximumAllowedPartCount = 1024;
// GCP Object Tagging Prefix
export const gcpTaggingPrefix = 'aws-tag-';
export const productName = 'APN/1.0 Scality/1.0 Scality CloudServer for Zenko';
export const legacyLocations = ['sproxyd', 'legacy'];
// healthcheck default call from nginx is every 2 seconds
// for external backends, don't call unless at least 1 minute
// (60,000 milliseconds) since last call
export const externalBackendHealthCheckInterval = 60000;
// some of the available data backends  (if called directly rather
// than through the multiple backend gateway) need a key provided
// as a string as first parameter of the get/delete methods.
export const clientsRequireStringKey = { sproxyd: true, cdmi: true };
export const hasCopyPartBackends = { aws_s3: true, gcp: true };
export const versioningNotImplBackends = { azure: true, gcp: true };
// user metadata applied on zenko-created objects
export const zenkoIDHeader = 'x-amz-meta-zenko-instance-id';
// Default expiration value of the S3 pre-signed URL duration
// 604800 seconds (seven days).
export const defaultPreSignedURLExpiry = 7 * 24 * 60 * 60;
// Regex for ISO-8601 formatted date
export const shortIso8601Regex = /\d{4}-\d{2}-\d{2}T\d{2}:\d{2}:\d{2}Z/;
export const longIso8601Regex = /\d{4}-\d{2}-\d{2}T\d{2}:\d{2}:\d{2}.\d{3}Z/;
export const supportedNotificationEvents = new Set([
    's3:ObjectCreated:*',
    's3:ObjectCreated:Put',
    's3:ObjectCreated:Copy',
    's3:ObjectCreated:CompleteMultipartUpload',
    's3:ObjectRemoved:*',
    's3:ObjectRemoved:Delete',
    's3:ObjectRemoved:DeleteMarkerCreated',
    's3:Replication:OperationFailedReplication',
    's3:ObjectTagging:*',
    's3:ObjectTagging:Put',
    's3:ObjectTagging:Delete',
    's3:ObjectAcl:Put',
    's3:ObjectRestore:*',
    's3:ObjectRestore:Post',
    's3:ObjectRestore:Completed',
    's3:ObjectRestore:Delete',
    's3:LifecycleTransition',
    's3:LifecycleExpiration:*',
    's3:LifecycleExpiration:DeleteMarkerCreated',
    's3:LifecycleExpiration:Delete',
]);
export const notificationArnPrefix = 'arn:scality:bucketnotif';
// HTTP server keep-alive timeout is set to a higher value than
// client's free sockets timeout to avoid the risk of triggering
// ECONNRESET errors if the server closes the connection at the
// exact moment clients attempt to reuse an established connection
// for a new request.
//
// Note: the ability to close inactive connections on the client
// after httpClientFreeSocketsTimeout milliseconds requires the
// use of "agentkeepalive" module instead of the regular node.js
// http.Agent.
export const httpServerKeepAliveTimeout = 60000;
export const httpClientFreeSocketTimeout = 55000;
export const supportedLifecycleRules = [
    'expiration',
    'noncurrentVersionExpiration',
    'abortIncompleteMultipartUpload',
    'transitions',
    'noncurrentVersionTransition',
];
// Maximum number of buckets to cache (bucket metadata)
export const maxCachedBuckets = process.env.METADATA_MAX_CACHED_BUCKETS ?
    Number(process.env.METADATA_MAX_CACHED_BUCKETS) : 1000;
<<<<<<< HEAD

export const validRestoreObjectTiers = new Set(['Expedited', 'Standard', 'Bulk']);
export const maxBatchingConcurrentOperations = 5;
=======
export const maxBatchingConcurrentOperations = 5;

/** For policy resource arn check we allow empty account ID to not break compatibility */
export const policyArnAllowedEmptyAccountId = ['utapi', 'scuba'];
>>>>>>> 8ad0ea73
<|MERGE_RESOLUTION|>--- conflicted
+++ resolved
@@ -169,13 +169,9 @@
 // Maximum number of buckets to cache (bucket metadata)
 export const maxCachedBuckets = process.env.METADATA_MAX_CACHED_BUCKETS ?
     Number(process.env.METADATA_MAX_CACHED_BUCKETS) : 1000;
-<<<<<<< HEAD
 
 export const validRestoreObjectTiers = new Set(['Expedited', 'Standard', 'Bulk']);
 export const maxBatchingConcurrentOperations = 5;
-=======
-export const maxBatchingConcurrentOperations = 5;
 
 /** For policy resource arn check we allow empty account ID to not break compatibility */
-export const policyArnAllowedEmptyAccountId = ['utapi', 'scuba'];
->>>>>>> 8ad0ea73
+export const policyArnAllowedEmptyAccountId = ['utapi', 'scuba'];