import * as crypto from 'crypto';

// The min value here is to manage further backward compat if we
// need it
// Default value
export const vaultGeneratedIamSecurityTokenSizeMin = 128;
// Safe to assume that a typical token size is less than 8192 bytes
export const vaultGeneratedIamSecurityTokenSizeMax = 8192;
// Base-64
export const vaultGeneratedIamSecurityTokenPattern = /^[A-Za-z0-9/+=]*$/;

// info about the iam security token
export const iamSecurityToken = {
    min: vaultGeneratedIamSecurityTokenSizeMin,
    max: vaultGeneratedIamSecurityTokenSizeMax,
    pattern: vaultGeneratedIamSecurityTokenPattern,
};
// PublicId is used as the canonicalID for a request that contains
// no authentication information.  Requestor can access
// only public resources
export const publicId = 'http://acs.amazonaws.com/groups/global/AllUsers';
export const zenkoServiceAccount = 'http://acs.zenko.io/accounts/service';
export const metadataFileNamespace = '/MDFile';
export const dataFileURL = '/DataFile';
export const passthroughFileURL = '/PassthroughFile';
// AWS states max size for user-defined metadata
// (x-amz-meta- headers) is 2 KB:
// http://docs.aws.amazon.com/AmazonS3/latest/API/RESTObjectPUT.html
// In testing, AWS seems to allow up to 88 more bytes,
// so we do the same.
export const maximumMetaHeadersSize = 2136;
export const emptyFileMd5 = 'd41d8cd98f00b204e9800998ecf8427e';
// Version 2 changes the format of the data location property
// Version 3 adds the dataStoreName attribute
// Version 4 add the Creation-Time and Content-Language attributes,
//     and add support for x-ms-meta-* headers in UserMetadata
// Version 5 adds the azureInfo structure
// Version 6 adds a "deleted" flag that is updated to true before
// the object gets deleted. This is done to keep object metadata in the
// oplog when deleting the object, as oplog deletion events don't contain
// any metadata of the object.
// version 6 also adds the "isPHD" flag that is used to indicate that the master
// object is a placeholder and is not up to date.
export const mdModelVersion = 6;
/*
 * Splitter is used to build the object name for the overview of a
 * multipart upload and to build the object names for each part of a
 * multipart upload.  These objects with large names are then stored in
 * metadata in a "shadow bucket" to a real bucket.  The shadow bucket
 * contains all ongoing multipart uploads.  We include in the object
 * name some of the info we might need to pull about an open multipart
 * upload or about an individual part with each piece of info separated
 * by the splitter.  We can then extract each piece of info by splitting
 * the object name string with this splitter.
 * For instance, assuming a splitter of '...!*!',
 * the name of the upload overview would be:
 *   overview...!*!objectKey...!*!uploadId
 * For instance, the name of a part would be:
 *   uploadId...!*!partNumber
 *
 * The sequence of characters used in the splitter should not occur
 * elsewhere in the pieces of info to avoid splitting where not
 * intended.
 *
 * Splitter is also used in adding bucketnames to the
 * namespacerusersbucket.  The object names added to the
 * namespaceusersbucket are of the form:
 * canonicalID...!*!bucketname
 */

export const splitter = '..|..';
export const usersBucket = 'users..bucket';
// MPU Bucket Prefix is used to create the name of the shadow
// bucket used for multipart uploads.  There is one shadow mpu
// bucket per bucket and its name is the mpuBucketPrefix followed
// by the name of the final destination bucket for the object
// once the multipart upload is complete.
export const mpuBucketPrefix = 'mpuShadowBucket';
// since aws s3 does not allow capitalized buckets, these may be
// used for special internal purposes
export const permittedCapitalizedBuckets = {
    METADATA: true,
};
// Setting a lower object key limit to account for:
// - Mongo key limit of 1012 bytes
// - Version ID in Mongo Key if versioned of 33
// - Max bucket name length if bucket match false of 63
// - Extra prefix slash for bucket prefix if bucket match of 1
export const objectKeyByteLimit = 915;
/* delimiter for location-constraint. The location constraint will be able
 * to include the ingestion flag
 */
export const zenkoSeparator = ':';
/* eslint-disable camelcase */
export const externalBackends = { aws_s3: true, azure: true, gcp: true, pfs: true };
export const replicationBackends = { aws_s3: true, azure: true, gcp: true };
// hex digest of sha256 hash of empty string:
export const emptyStringHash = crypto.createHash('sha256')
    .update('', 'binary').digest('hex');
export const mpuMDStoredExternallyBackend = { aws_s3: true, gcp: true };
// AWS sets a minimum size limit for parts except for the last part.
// http://docs.aws.amazon.com/AmazonS3/latest/API/mpUploadComplete.html
export const minimumAllowedPartSize = 5242880;
export const gcpMaximumAllowedPartCount = 1024;
// GCP Object Tagging Prefix
export const gcpTaggingPrefix = 'aws-tag-';
export const productName = 'APN/1.0 Scality/1.0 Scality CloudServer for Zenko';
export const legacyLocations = ['sproxyd', 'legacy'];
// healthcheck default call from nginx is every 2 seconds
// for external backends, don't call unless at least 1 minute
// (60,000 milliseconds) since last call
export const externalBackendHealthCheckInterval = 60000;
// some of the available data backends  (if called directly rather
// than through the multiple backend gateway) need a key provided
// as a string as first parameter of the get/delete methods.
export const clientsRequireStringKey = { sproxyd: true, cdmi: true };
export const hasCopyPartBackends = { aws_s3: true, gcp: true };
export const versioningNotImplBackends = { azure: true, gcp: true };
// user metadata applied on zenko-created objects
export const zenkoIDHeader = 'x-amz-meta-zenko-instance-id';
// Default expiration value of the S3 pre-signed URL duration
// 604800 seconds (seven days).
export const defaultPreSignedURLExpiry = 7 * 24 * 60 * 60;
// Regex for ISO-8601 formatted date
export const shortIso8601Regex = /\d{4}-\d{2}-\d{2}T\d{2}:\d{2}:\d{2}Z/;
export const longIso8601Regex = /\d{4}-\d{2}-\d{2}T\d{2}:\d{2}:\d{2}.\d{3}Z/;
export const supportedNotificationEvents = new Set([
    's3:ObjectCreated:*',
    's3:ObjectCreated:Put',
    's3:ObjectCreated:Copy',
    's3:ObjectCreated:CompleteMultipartUpload',
    's3:ObjectRemoved:*',
    's3:ObjectRemoved:Delete',
    's3:ObjectRemoved:DeleteMarkerCreated',
    's3:Replication:OperationFailedReplication',
    's3:ObjectTagging:*',
    's3:ObjectTagging:Put',
    's3:ObjectTagging:Delete',
    's3:ObjectAcl:Put',
    's3:ObjectRestore:*',
    's3:ObjectRestore:Post',
    's3:ObjectRestore:Completed',
    's3:ObjectRestore:Delete',
    's3:LifecycleTransition',
    's3:LifecycleExpiration:*',
    's3:LifecycleExpiration:DeleteMarkerCreated',
    's3:LifecycleExpiration:Delete',
]);
export const notificationArnPrefix = 'arn:scality:bucketnotif';
// HTTP server keep-alive timeout is set to a higher value than
// client's free sockets timeout to avoid the risk of triggering
// ECONNRESET errors if the server closes the connection at the
// exact moment clients attempt to reuse an established connection
// for a new request.
//
// Note: the ability to close inactive connections on the client
// after httpClientFreeSocketsTimeout milliseconds requires the
// use of "agentkeepalive" module instead of the regular node.js
// http.Agent.
export const httpServerKeepAliveTimeout = 60000;
export const httpClientFreeSocketTimeout = 55000;
export const supportedLifecycleRules = [
    'expiration',
    'noncurrentVersionExpiration',
    'abortIncompleteMultipartUpload',
    'transitions',
    'noncurrentVersionTransition',
];
// Maximum number of buckets to cache (bucket metadata)
export const maxCachedBuckets = process.env.METADATA_MAX_CACHED_BUCKETS ?
    Number(process.env.METADATA_MAX_CACHED_BUCKETS) : 1000;
<<<<<<< HEAD

export const validRestoreObjectTiers = new Set(['Expedited', 'Standard', 'Bulk']);
=======
export const maxBatchingConcurrentOperations = 5;
>>>>>>> cc75b891
<|MERGE_RESOLUTION|>--- conflicted
+++ resolved
@@ -169,9 +169,6 @@
 // Maximum number of buckets to cache (bucket metadata)
 export const maxCachedBuckets = process.env.METADATA_MAX_CACHED_BUCKETS ?
     Number(process.env.METADATA_MAX_CACHED_BUCKETS) : 1000;
-<<<<<<< HEAD
 
 export const validRestoreObjectTiers = new Set(['Expedited', 'Standard', 'Bulk']);
-=======
-export const maxBatchingConcurrentOperations = 5;
->>>>>>> cc75b891
+export const maxBatchingConcurrentOperations = 5;