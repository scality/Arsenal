---
name: tests

on:
  push:
    branches-ignore:
    - 'development/**'

jobs:
  test:
    runs-on: ubuntu-latest
    services:
      # Label used to access the service container
      redis:
        # Docker Hub image
        image: redis
        # Set health checks to wait until redis has started
        options: >-
          --health-cmd "redis-cli ping"
          --health-interval 10s
          --health-timeout 5s
          --health-retries 5
        ports:
          # Maps port 6379 on service container to the host
          - 6379:6379
    steps:
    - name: Checkout
      uses: actions/checkout@v2
    - uses: actions/setup-node@v2
      with:
        node-version: '16'
        cache: 'yarn'
    - name: install dependencies
      run: yarn install --frozen-lockfile
    - name: lint yaml
      run: yarn --silent lint_yml
    - name: lint javascript
      run: yarn --silent lint -- --max-warnings 0
    - name: lint markdown
      run: yarn --silent lint_md
<<<<<<< HEAD
    - name: add hostname
      run: |
        sudo sh -c "echo '127.0.0.1 testrequestbucket.localhost' >> /etc/hosts"
    - name: test and coverage
      run: yarn --silent coverage
    - uses: codecov/codecov-action@v2
=======
    - name: run unit tests
      run: yarn test
    - name: run functional tests
      run: yarn ft_test
>>>>>>> 79699324
    - name: run executables tests
      run: yarn install && yarn test
      working-directory: 'lib/executables/pensieveCreds/'<|MERGE_RESOLUTION|>--- conflicted
+++ resolved
@@ -38,19 +38,12 @@
       run: yarn --silent lint -- --max-warnings 0
     - name: lint markdown
       run: yarn --silent lint_md
-<<<<<<< HEAD
     - name: add hostname
       run: |
         sudo sh -c "echo '127.0.0.1 testrequestbucket.localhost' >> /etc/hosts"
     - name: test and coverage
       run: yarn --silent coverage
     - uses: codecov/codecov-action@v2
-=======
-    - name: run unit tests
-      run: yarn test
-    - name: run functional tests
-      run: yarn ft_test
->>>>>>> 79699324
     - name: run executables tests
       run: yarn install && yarn test
       working-directory: 'lib/executables/pensieveCreds/'