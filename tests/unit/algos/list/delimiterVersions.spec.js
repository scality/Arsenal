--- conflicted
+++ resolved
@@ -1371,12 +1371,6 @@
             });
         });
 
-<<<<<<< HEAD
-        // NOTE changed this test for Artesca (8.1) to also run PHD
-        // tests in v1 format, kept the check as is to minimize
-        // changes with 7.x branches
-        if (['v0', 'v1'].includes(vFormat)) {
-=======
         it('should not crash if key contains "undefined" with no delimiter', () => {
             const delimiter = new DelimiterVersions({}, logger, vFormat);
             const value = '';
@@ -1394,8 +1388,10 @@
             });
         });
 
-        if (vFormat === 'v0') {
->>>>>>> 99e04bd6
+        // NOTE changed this test for Artesca (8.1) to also run PHD
+        // tests in v1 format, kept the check as is to minimize
+        // changes with 7.x branches
+        if (['v0', 'v1'].includes(vFormat)) {
             it('should accept a PHD version as first input', () => {
                 const delimiter = new DelimiterVersions({}, logger, vFormat);
                 const keyPHD = 'keyPHD';
