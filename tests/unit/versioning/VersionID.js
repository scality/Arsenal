const VID = require('../../../lib/versioning/VersionID.js');
const assert = require('assert');

function randkey(length) {
    let key = '';
    for (let i = 0; i < length; i++) {
        key += String.fromCharCode(Math.floor(Math.random() * 94 + 32));
    }
    return key;
}

describe('test generating versionIds', () => {
    const count = 1000;
    const vids = Array(count).fill(null);
    for (let i = 0; i < count; i++) {
        vids[i] = VID.generateVersionId(randkey(15), 'PARIS');
    }
    process.env.VID_CRYPTO_PASSWORD = randkey(64);

    it('sorted in reversed chronological and alphabetical order', () => {
        for (let i = 0; i < count; i++) {
            if (i !== 0) {
                assert(vids[i - 1] > vids[i],
                    'previous VersionID is higher than its next');
            }
        }
    });

    // nodejs 10 no longer returns error for non-hex string versionIds
    it.skip('should return error decoding non-hex string versionIds', () => {
<<<<<<< HEAD
        assert(VID.decode('foo') instanceof Error);
=======
        const encoded = vids.map(vid => VID.hexEncode(vid));
        const decoded = encoded.map(vid => VID.hexDecode(`${vid}foo`));
        decoded.forEach(result => assert(result instanceof Error));
    });

    // nodejs 10 no longer returns error for non-hex string versionIds
    it.skip('should return error decoding non-hex string versionIds', () => {
        const encoded = vids.map(vid => VID.hexEncode(vid));
        const decoded = encoded.map(vid => VID.hexDecode(`${vid}foo`));
        decoded.forEach(result => assert(result instanceof Error));
>>>>>>> a7bfedfa
    });

    it('should encode and decode versionIds', () => {
        const encoded = vids.map(vid => VID.hexEncode(vid));
        const decoded = encoded.map(vid => VID.hexDecode(vid));
        assert.strictEqual(vids.length, count);
        assert.deepStrictEqual(vids, decoded);
    });

    it('simple base62 version test', () => {
        const vid = '98376906954349999999RG001  145.20.5';
        const encoded = VID.base62Encode(vid);
        assert.strictEqual(encoded, 'aJLWKz4Ko9IjBBgXKj5KQT2G9UHv0g7P');
        const decoded = VID.base62Decode(encoded);
        assert.strictEqual(vid, decoded);
    });

    it('base62 version test with smaller part1 number', () => {
        const vid = '00000000054349999999RG001  145.20.5';
        const encoded = VID.base62Encode(vid);
        const decoded = VID.base62Decode(encoded);
        assert.strictEqual(vid, decoded);
    });

    it('base62 version test with smaller part2 number', () => {
        const vid = '98376906950000099999RG001  145.20.5';
        const encoded = VID.base62Encode(vid);
        const decoded = VID.base62Decode(encoded);
        assert.strictEqual(vid, decoded);
    });

    it('base62 version test with smaller part3', () => {
        const vid = '98376906950000099999R1  145.20.5';
        const encoded = VID.base62Encode(vid);
        const decoded = VID.base62Decode(encoded);
        assert.strictEqual(vid, decoded);
    });

    it('base62 version test with smaller part3 - 2', () => {
        const vid = '98376906950000099999R1x';
        const encoded = VID.base62Encode(vid);
        const decoded = VID.base62Decode(encoded);
        assert.strictEqual(vid, decoded);
    });

    it('error case: when invalid base62 key part 3 has invalid base62 character', () => {
        const invalidBase62VersionId = 'aJLWKz4Ko9IjBBgXKj5KQT.G9UHv0g7P';
        const decoded = VID.base62Decode(invalidBase62VersionId);
        assert(decoded instanceof Error);
    });

    it('should encode and decode base62 versionIds', () => {
        const encoded = vids.map(vid => VID.base62Encode(vid));
        const decoded = encoded.map(vid => VID.base62Decode(vid));
        assert.strictEqual(vids.length, count);
        assert.deepStrictEqual(vids, decoded);
    });
});<|MERGE_RESOLUTION|>--- conflicted
+++ resolved
@@ -28,20 +28,7 @@
 
     // nodejs 10 no longer returns error for non-hex string versionIds
     it.skip('should return error decoding non-hex string versionIds', () => {
-<<<<<<< HEAD
-        assert(VID.decode('foo') instanceof Error);
-=======
-        const encoded = vids.map(vid => VID.hexEncode(vid));
-        const decoded = encoded.map(vid => VID.hexDecode(`${vid}foo`));
-        decoded.forEach(result => assert(result instanceof Error));
-    });
-
-    // nodejs 10 no longer returns error for non-hex string versionIds
-    it.skip('should return error decoding non-hex string versionIds', () => {
-        const encoded = vids.map(vid => VID.hexEncode(vid));
-        const decoded = encoded.map(vid => VID.hexDecode(`${vid}foo`));
-        decoded.forEach(result => assert(result instanceof Error));
->>>>>>> a7bfedfa
+        assert(VID.hexDecode('foo') instanceof Error);
     });
 
     it('should encode and decode versionIds', () => {
