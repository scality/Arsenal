--- conflicted
+++ resolved
@@ -500,7 +500,6 @@
         (res, next) => {
             const expectedListing = [
                 // master version should have the provided version id and a reference of the null version id.
-                // NOTE: should set nullVersionId to the master version if putting a version on top of a null version.
                 {
                     key: 'bar',
                     value: `{"qux":"quz2","versionId":"${versionId}","nullVersionId":"${nullVersionId}"}`,
@@ -536,12 +535,71 @@
         done);
     });
 
-<<<<<<< HEAD
+    it('should be able to update a null suspended version in backward compatibility mode', done => {
+        let nullVersionId;
+
+        async.waterfall([next => {
+            // simulate the creation of a null suspended version.
+            const request = {
+                db: 'foo',
+                key: 'bar',
+                value: '{"qux":"quz","isNull":true}',
+                options: {
+                    versionId: '',
+                },
+            };
+            vrp.put(request, logger, next);
+        },
+        (res, next) => {
+            nullVersionId = JSON.parse(res).versionId;
+            // simulate update null version with BackbeatClient.putMetadata
+            const request = {
+                db: 'foo',
+                key: 'bar',
+                value: '{"qux":"quz2","isNull":true}',
+                options: {
+                    versioning: true,
+                    versionId: nullVersionId,
+                },
+            };
+            vrp.put(request, logger, next);
+        },
+        (res, next) => {
+            wgm.list({}, logger, next);
+        },
+        (res, next) => {
+            const expectedListing = [
+                // NOTE: should not set nullVersionId to the master version if updating a null version.
+                {
+                    key: 'bar',
+                    value: '{"qux":"quz2","isNull":true}',
+                },
+                {
+                    key: `bar\x00${nullVersionId}`,
+                    value: `{"qux":"quz","isNull":true,"versionId":"${nullVersionId}"}`,
+                },
+            ];
+            assert.deepStrictEqual(res, expectedListing);
+
+            const request = {
+                db: 'foo',
+                key: 'bar',
+            };
+            vrp.get(request, logger, next);
+        },
+        (res, next) => {
+            const expectedGet = {
+                qux: 'quz2',
+                isNull: true,
+            };
+            assert.deepStrictEqual(JSON.parse(res), expectedGet);
+            next();
+        }],
+        done);
+    });
+
     it('should delete the deprecated null key after put Metadata on top of an old null master', done => {
         const versionId = '00000000000000999999PARIS  ';
-=======
-    it('should be able to update a null suspended version', done => {
->>>>>>> 1f8b0a40
         let nullVersionId;
 
         async.waterfall([next => {
@@ -554,7 +612,6 @@
                     versionId: '',
                 },
             };
-<<<<<<< HEAD
             vrp.put(request, logger, next);
         },
         (res, next) => {
@@ -584,30 +641,12 @@
                 },
             };
             vrp.put(request, logger, next);
-=======
-            vsp.put(request, logger, next);
-        },
-        (res, next) => {
-            nullVersionId = JSON.parse(res).versionId;
-            // simulate update null version with BackbeatClient.putMetadata
-            const request = {
-                db: 'foo',
-                key: 'bar',
-                value: '{"qux":"quz2","isNull":true}',
-                options: {
-                    versioning: true,
-                    versionId: nullVersionId,
-                },
-            };
-            vsp.put(request, logger, next);
->>>>>>> 1f8b0a40
         },
         (res, next) => {
             wgm.list({}, logger, next);
         },
         (res, next) => {
             const expectedListing = [
-<<<<<<< HEAD
                 // master version should have the provided version id.
                 {
                     key: 'bar',
@@ -709,37 +748,12 @@
                 isNull2: true,
                 isNull: true,
                 versionId: nullVersionId,
-=======
-                // NOTE: should not set nullVersionId to the master version if updating a null version.
-                {
-                    key: 'bar',
-                    value: '{"qux":"quz2","isNull":true}',
-                },
-                {
-                    key: `bar\x00${nullVersionId}`,
-                    value: `{"qux":"quz","isNull":true,"versionId":"${nullVersionId}"}`,
-                },
-            ];
-            assert.deepStrictEqual(res, expectedListing);
-
-            const request = {
-                db: 'foo',
-                key: 'bar',
-            };
-            vsp.get(request, logger, next);
-        },
-        (res, next) => {
-            const expectedGet = {
-                qux: 'quz2',
-                isNull: true,
->>>>>>> 1f8b0a40
             };
             assert.deepStrictEqual(JSON.parse(res), expectedGet);
             next();
         }],
         done);
     });
-<<<<<<< HEAD
 });
 
 
@@ -1379,6 +1393,4 @@
                 });
         });
     });
-=======
->>>>>>> 1f8b0a40
 });