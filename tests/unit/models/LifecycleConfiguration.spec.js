--- conflicted
+++ resolved
@@ -21,10 +21,7 @@
     ],
 };
 
-<<<<<<< HEAD
 const MAX_DAYS = 2147483647; // Max 32-bit signed binary integer.
-=======
->>>>>>> 5012e920
 const date = new Date();
 date.setUTCHours(0, 0, 0, 0);
 
@@ -395,7 +392,6 @@
 
 describe('LifecycleConfiguration', () => {
     const lifecycleConfiguration = new LifecycleConfiguration({}, mockConfig);
-<<<<<<< HEAD
     function getParsedXML() {
         return {
             LifecycleConfiguration: {
@@ -620,9 +616,6 @@
     });
 
     describe('::_checkDate', () => {
-        it('should return no error valid ISO date', () => {
-=======
-    describe('::_checkDate', () => {
         it('should return no error with a valid ISO date at midnight', () => {
             const date = '2016-01-01T00:00:00';
             const error = lifecycleConfiguration._checkDate(date);
@@ -630,25 +623,34 @@
         });
 
         it('should return no error with a valid ISO date at midnight', () => {
->>>>>>> 5012e920
             const date = '2016-01-01T00:00:00.000Z';
             const error = lifecycleConfiguration._checkDate(date);
             assert.strictEqual(error, null);
         });
 
-<<<<<<< HEAD
-        it('should return error when invalid ISO date', () => {
-            const date = 'Fri, 01 Jan 2016 00:00:00 GMT';
-=======
         it('should return an error with a non-ISO date', () => {
             const date = '2016-01-01T00:00:00000Z';
->>>>>>> 5012e920
             const error = lifecycleConfiguration._checkDate(date);
             const msg = 'Date must be in ISO 8601 format';
             expect(error.is.InvalidArgument).toBeTruthy();
             expect(error.description).toEqual(msg);
         });
-<<<<<<< HEAD
+
+        it('should return an error with a non-ISO date', () => {
+            const date = 'Fri, 01 Jan 2016 00:00:00 GMT';
+            const error = lifecycleConfiguration._checkDate(date);
+            const msg = 'Date must be in ISO 8601 format';
+            expect(error.is.InvalidArgument).toBeTruthy();
+            expect(error.description).toEqual(msg);
+        });
+
+        it('should return an error with a date that is not set to midnight', () => {
+            const date = '2024-01-04T15:22:40Z';
+            const error = lifecycleConfiguration._checkDate(date);
+            const msg = '\'Date\' must be at midnight GMT';
+            expect(error.is.InvalidArgument).toBeTruthy();
+            expect(error.description).toEqual(msg);
+        });
     });
 
     describe('::_parseNoncurrentVersionTransition', () => {
@@ -872,23 +874,6 @@
             };
             const error = lifecycleConfiguration._checkTimeGap(params);
             expect(error.is.InvalidArgument).toBeTruthy();
-=======
-
-        it('should return an error with a non-ISO date', () => {
-            const date = 'Fri, 01 Jan 2016 00:00:00 GMT';
-            const error = lifecycleConfiguration._checkDate(date);
-            const msg = 'Date must be in ISO 8601 format';
-            expect(error.is.InvalidArgument).toBeTruthy();
-            expect(error.description).toEqual(msg);
-        });
-
-        it('should return an error with a date that is not set to midnight', () => {
-            const date = '2024-01-04T15:22:40Z';
-            const error = lifecycleConfiguration._checkDate(date);
-            const msg = '\'Date\' must be at midnight GMT';
-            expect(error.is.InvalidArgument).toBeTruthy();
-            expect(error.description).toEqual(msg);
->>>>>>> 5012e920
         });
     });
 });
