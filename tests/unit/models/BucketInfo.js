--- conflicted
+++ resolved
@@ -176,15 +176,10 @@
             testCorsConfiguration,
             testReplicationConfiguration,
             testLifecycleConfiguration,
-<<<<<<< HEAD
             testBucketPolicy, testUid, undefined,
             true, undefined, testAzureInfo,
-            testobjectLockEnabled);
-=======
-            testBucketPolicy,
             testobjectLockEnabled,
             testObjectLockConfiguration);
->>>>>>> cc5b5e19
 
         describe('serialize/deSerialize on BucketInfo class', () => {
             const serialized = dummyBucket.serialize();
@@ -503,7 +498,6 @@
                 assert.deepStrictEqual(
                     dummyBucket.getBucketPolicy(), newBucketPolicy);
             });
-<<<<<<< HEAD
             it('enableIngestion should set ingestion status to enabled', () => {
                 dummyBucket.enableIngestion();
                 assert.deepStrictEqual(dummyBucket.getIngestion(),
@@ -519,7 +513,7 @@
                 dummyBucket.setAzureInfo(dummyAzureInfo);
                 const azureInfo = dummyBucket.getAzureInfo();
                 assert.deepStrictEqual(azureInfo, dummyAzureInfo);
-=======
+            });
             it('setObjectLockConfiguration should set object lock ' +
                 'configuration', () => {
                 const newObjectLockConfig = {
@@ -531,7 +525,6 @@
                 dummyBucket.setObjectLockConfiguration(newObjectLockConfig);
                 assert.deepStrictEqual(dummyBucket.getObjectLockConfiguration(),
                     newObjectLockConfig);
->>>>>>> cc5b5e19
             });
         });
     })
