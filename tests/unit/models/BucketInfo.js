const assert = require('assert');
const BucketInfo = require('../../../lib/models/BucketInfo');
const { WebsiteConfiguration } =
    require('../../../lib/models/WebsiteConfiguration.js');

// create variables to populate dummyBucket
const bucketName = 'nameOfBucket';
const owner = 'canonicalID';
const ownerDisplayName = 'bucketOwner';
const emptyAcl = {
    Canned: 'private',
    FULL_CONTROL: [],
    WRITE: [],
    WRITE_ACP: [],
    READ: [],
    READ_ACP: [],
};

const filledAcl = {
    Canned: '',
    FULL_CONTROL: ['someOtherAccount'],
    WRITE: [],
    WRITE_ACP: ['yetAnotherAccount'],
    READ: [],
    READ_ACP: ['thisaccount'],
};

const acl = { undefined, emptyAcl, filledAcl };

const testDate = new Date().toJSON();

const testVersioningConfiguration = { Status: 'Enabled' };

const testWebsiteConfiguration = new WebsiteConfiguration({
    indexDocument: 'index.html',
    errorDocument: 'error.html',
    routingRules: [
        {
            redirect: {
                httpRedirectCode: '301',
                hostName: 'www.example.com',
                replaceKeyPrefixWith: '/documents',
            },
            condition: {
                httpErrorCodeReturnedEquals: 400,
                keyPrefixEquals: '/docs',
            },
        },
        {
            redirect: {
                protocol: 'http',
                replaceKeyWith: 'error.html',
            },
            condition: {
                keyPrefixEquals: 'ExamplePage.html',
            },
        },
    ],
});

const testLocationConstraint = 'us-west-1';
const testReadLocationConstraint = 'us-west-2';
const testLocationConstraintIngest = 'us-west-3:ingest';

const testCorsConfiguration = [
    { id: 'test',
        allowedMethods: ['PUT', 'POST', 'DELETE'],
        allowedOrigins: ['http://www.example.com'],
        allowedHeaders: ['*'],
        maxAgeSeconds: 3000,
        exposeHeaders: ['x-amz-server-side-encryption'] },
    { allowedMethods: ['GET'],
        allowedOrigins: ['*'],
        allowedHeaders: ['*'],
        maxAgeSeconds: 3000 },
];

const testReplicationConfiguration = {
    role: 'STRING_VALUE',
    destination: 'STRING_VALUE',
    rules: [
        {
            storageClass: 'STANDARD',
            prefix: 'STRING_VALUE',
            enabled: true,
            id: 'STRING_VALUE',
        },
    ],
};

const testLifecycleConfiguration = {
    rules: [
        {
            ruleID: 'STRING_VALUE',
            ruleStatus: 'Enabled',
            filter: {
                rulePrefix: 'STRING_VALUE',
                tag: [
                    {
                        key: 'STRING_VALUE',
                        val: 'STRING_VALUE',
                    },
                    {
                        key: 'STRING_VALUE',
                        val: 'STRING_VALUE',
                    },
                ],
            },
            actions: [
                {
                    actionName: 'Expiration',
                    days: 5,
                    date: '2016-01-01T00:00:00.000Z',
                    deleteMarker: 'true',
                },
            ],
        },
    ],
};

<<<<<<< HEAD
const testIngestionConfiguration = { status: 'enabled' };
const testUid = '99ae3446-7082-4c17-ac97-52965dc004ec';
const testAzureInfo = {
    sku: 'skuname',
    accessTier: 'accessTierName',
    kind: 'kindName',
    systemKeys: ['key1', 'key2'],
    tenantKeys: ['key1', 'key2'],
    subscriptionId: 'subscriptionIdName',
    resourceGroup: 'resourceGroupName',
    deleteRetentionPolicy: { enabled: true, days: 14 },
    managementPolicies: [],
    httpsOnly: false,
    tags: { foo: 'bar' },
    networkACL: [],
    cname: 'www.example.com',
    azureFilesAADIntegration: false,
    hnsEnabled: false,
};
=======
const testUid = '99ae3446-7082-4c17-ac97-52965dc004ec';
>>>>>>> 112cee91

const testBucketPolicy = {
    Version: '2012-10-17',
    Statement: [
        {
            Effect: 'Allow',
            Principal: '*',
            Resource: 'arn:aws:s3:::examplebucket',
            Action: 's3:*',
        },
    ],
};

const testobjectLockEnabled = false;

const testObjectLockConfiguration = {
    rule: {
        mode: 'GOVERNANCE',
        days: 1,
    },
};

const testNotificationConfiguration = {
    queueConfig: [
        {
            events: ['s3:ObjectCreated:*'],
            queueArn: 'arn:scality:bucketnotif:::target1',
            filterRules: [
                {
                    name: 'prefix',
                    value: 'logs/',
                },
                {
                    name: 'suffix',
                    value: '.log',
                },
            ],
            id: 'test-queue-config-1',
        },
        {
            events: ['s3:ObjectRemoved:Delete', 's3:ObjectCreated:Copy'],
            queueArn: 'arn:scality:bucketnotif:::target2',
            id: 'test-queue-config-2',
        },
    ],
};

// create a dummy bucket to test getters and setters
Object.keys(acl).forEach(
    aclObj => describe(`different acl configurations : ${aclObj}`, () => {
        const dummyBucket = new BucketInfo(
            bucketName, owner, ownerDisplayName, testDate,
            BucketInfo.currentModelVersion(), acl[aclObj],
            false, false, {
                cryptoScheme: 1,
                algorithm: 'sha1',
                masterKeyId: 'somekey',
                mandatory: true,
            }, testVersioningConfiguration,
            testLocationConstraint,
            testWebsiteConfiguration,
            testCorsConfiguration,
            testReplicationConfiguration,
            testLifecycleConfiguration,
<<<<<<< HEAD
            testBucketPolicy, testUid, undefined,
            true, undefined, testAzureInfo,
=======
            testBucketPolicy,
            testUid,
>>>>>>> 112cee91
            testobjectLockEnabled,
            testObjectLockConfiguration,
            testNotificationConfiguration);

        describe('serialize/deSerialize on BucketInfo class', () => {
            const serialized = dummyBucket.serialize();
            it('should serialize', done => {
                assert.strictEqual(typeof serialized, 'string');
                const bucketInfos = {
                    acl: dummyBucket._acl,
                    name: dummyBucket._name,
                    owner: dummyBucket._owner,
                    ownerDisplayName: dummyBucket._ownerDisplayName,
                    creationDate: dummyBucket._creationDate,
                    mdBucketModelVersion: dummyBucket._mdBucketModelVersion,
                    transient: dummyBucket._transient,
                    deleted: dummyBucket._deleted,
                    serverSideEncryption: dummyBucket._serverSideEncryption,
                    versioningConfiguration:
                        dummyBucket._versioningConfiguration,
                    locationConstraint: dummyBucket._locationConstraint,
                    readLocationConstraint: dummyBucket._readLocationConstraint,
                    websiteConfiguration: dummyBucket._websiteConfiguration
                        .getConfig(),
                    cors: dummyBucket._cors,
                    replicationConfiguration:
                        dummyBucket._replicationConfiguration,
                    lifecycleConfiguration:
                        dummyBucket._lifecycleConfiguration,
                    bucketPolicy: dummyBucket._bucketPolicy,
                    uid: dummyBucket._uid,
<<<<<<< HEAD
                    isNFS: dummyBucket._isNFS,
                    ingestion: dummyBucket._ingestion,
                    azureInfo: dummyBucket._azureInfo,
=======
>>>>>>> 112cee91
                    objectLockEnabled: dummyBucket._objectLockEnabled,
                    objectLockConfiguration:
                        dummyBucket._objectLockConfiguration,
                    notificationConfiguration: dummyBucket._notificationConfiguration,
                };
                assert.strictEqual(serialized, JSON.stringify(bucketInfos));
                done();
            });

            it('should deSerialize into an instance of BucketInfo', done => {
                const serialized = dummyBucket.serialize();
                const deSerialized = BucketInfo.deSerialize(serialized);
                assert.strictEqual(typeof deSerialized, 'object');
                assert(deSerialized instanceof BucketInfo);
                assert.deepStrictEqual(deSerialized, dummyBucket);
                done();
            });
        });

        describe('fromObj on BucketInfo class', () => {
            it('should create BucketInfo instance from fromObj', done => {
                const dataObj = {
                    _acl: dummyBucket._acl,
                    _name: dummyBucket._name,
                    _owner: dummyBucket._owner,
                    _ownerDisplayName: dummyBucket._ownerDisplayName,
                    _creationDate: dummyBucket._creationDate,
                    _mdBucketModelVersion: dummyBucket._mdBucketModelVersion,
                    _transient: dummyBucket._transient,
                    _deleted: dummyBucket._deleted,
                    _serverSideEncryption: dummyBucket._serverSideEncryption,
                    _versioningConfiguration:
                        dummyBucket._versioningConfiguration,
                    _locationConstraint: dummyBucket._locationConstraint,
                    _readLocationConstraint: dummyBucket._readLocationConstraint,
                    _websiteConfiguration: testWebsiteConfiguration,
                    _cors: dummyBucket._cors,
                    _replicationConfiguration:
                        dummyBucket._replicationConfiguration,
                    _lifecycleConfiguration:
                        dummyBucket._lifecycleConfiguration,
                    _bucketPolicy: dummyBucket._bucketPolicy,
                    _uid: dummyBucket._uid,
                    _isNFS: dummyBucket._isNFS,
                    _ingestion: dummyBucket._ingestion,
                    _azureInfo: dummyBucket._azureInfo,
                    _objectLockEnabled: dummyBucket._objectLockEnabled,
                    _objectLockConfiguration:
                        dummyBucket._objectLockConfiguration,
                    _notificationConfiguration:
                        dummyBucket._notificationConfiguration,
                };
                const fromObj = BucketInfo.fromObj(dataObj);
                assert(fromObj instanceof BucketInfo);
                assert.deepStrictEqual(fromObj, dummyBucket);
                done();
            });
        });

        describe('constructor', () => {
            it('this should have the right BucketInfo types',
               () => {
                   assert.strictEqual(typeof dummyBucket.getName(), 'string');
                   assert.strictEqual(typeof dummyBucket.getOwner(), 'string');
                   assert.strictEqual(typeof dummyBucket.getOwnerDisplayName(),
                                      'string');
                   assert.strictEqual(typeof dummyBucket.getCreationDate(),
                                      'string');
                   assert.strictEqual(typeof dummyBucket.getUid(), 'string');
               });
            it('this should have the right BucketInfo types', () => {
                assert.strictEqual(typeof dummyBucket.getName(), 'string');
                assert.strictEqual(typeof dummyBucket.getOwner(), 'string');
                assert.strictEqual(typeof dummyBucket.getOwnerDisplayName(),
                                    'string');
                assert.strictEqual(typeof dummyBucket.getCreationDate(),
                                    'string');
                assert.strictEqual(typeof dummyBucket.isObjectLockEnabled(),
                                    'boolean');
            });
            it('this should have the right acl\'s types', () => {
                assert.strictEqual(typeof dummyBucket.getAcl(), 'object');
                assert.strictEqual(
                    typeof dummyBucket.getAcl().Canned, 'string');
                assert(Array.isArray(dummyBucket.getAcl().FULL_CONTROL));
                assert(Array.isArray(dummyBucket.getAcl().WRITE));
                assert(Array.isArray(dummyBucket.getAcl().WRITE_ACP));
                assert(Array.isArray(dummyBucket.getAcl().READ));
                assert(Array.isArray(dummyBucket.getAcl().READ_ACP));
            });
            it('this should have the right acls', () => {
                assert.deepStrictEqual(dummyBucket.getAcl(),
                                       acl[aclObj] || emptyAcl);
            });
            it('this should have the right website config types', () => {
                const websiteConfig = dummyBucket.getWebsiteConfiguration();
                assert.strictEqual(typeof websiteConfig, 'object');
                assert.strictEqual(typeof websiteConfig._indexDocument,
                    'string');
                assert.strictEqual(typeof websiteConfig._errorDocument,
                    'string');
                assert(Array.isArray(websiteConfig._routingRules));
            });
            it('this should have the right cors config types', () => {
                const cors = dummyBucket.getCors();
                assert(Array.isArray(cors));
                assert(Array.isArray(cors[0].allowedMethods));
                assert(Array.isArray(cors[0].allowedOrigins));
                assert(Array.isArray(cors[0].allowedHeaders));
                assert(Array.isArray(cors[0].allowedMethods));
                assert(Array.isArray(cors[0].exposeHeaders));
                assert.strictEqual(typeof cors[0].maxAgeSeconds, 'number');
                assert.strictEqual(typeof cors[0].id, 'string');
            });
        });

        describe('getters on BucketInfo class', () => {
            it('getACl should return the acl', () => {
                assert.deepStrictEqual(dummyBucket.getAcl(),
                                       acl[aclObj] || emptyAcl);
            });
            it('getName should return name', () => {
                assert.deepStrictEqual(dummyBucket.getName(), bucketName);
            });
            it('getOwner should return owner', () => {
                assert.deepStrictEqual(dummyBucket.getOwner(), owner);
            });
            it('getOwnerDisplayName should return ownerDisplayName', () => {
                assert.deepStrictEqual(dummyBucket.getOwnerDisplayName(),
                                       ownerDisplayName);
            });
            it('getCreationDate should return creationDate', () => {
                assert.deepStrictEqual(dummyBucket.getCreationDate(), testDate);
            });
            it('getVersioningConfiguration should return configuration', () => {
                assert.deepStrictEqual(dummyBucket.getVersioningConfiguration(),
                        testVersioningConfiguration);
            });
            it('getWebsiteConfiguration should return configuration', () => {
                assert.deepStrictEqual(dummyBucket.getWebsiteConfiguration(),
                        testWebsiteConfiguration);
            });
            it('getLocationConstraint should return locationConstraint', () => {
                assert.deepStrictEqual(dummyBucket.getLocationConstraint(),
                testLocationConstraint);
            });
            it('getReadLocationConstraint should return locationConstraint ' +
            'if readLocationConstraint hasn\'t been set', () => {
                assert.deepStrictEqual(dummyBucket.getReadLocationConstraint(),
                testLocationConstraint);
            });
            it('getReadLocationConstraint should return readLocationConstraint',
            () => {
                dummyBucket._readLocationConstraint =
                    testReadLocationConstraint;
                assert.deepStrictEqual(dummyBucket.getReadLocationConstraint(),
                testReadLocationConstraint);
            });
            it('getCors should return CORS configuration', () => {
                assert.deepStrictEqual(dummyBucket.getCors(),
                        testCorsConfiguration);
            });
            it('getLifeCycleConfiguration should return configuration', () => {
                assert.deepStrictEqual(dummyBucket.getLifecycleConfiguration(),
                    testLifecycleConfiguration);
            });
            it('getBucketPolicy should return policy', () => {
                assert.deepStrictEqual(
                    dummyBucket.getBucketPolicy(), testBucketPolicy);
            });
            it('getUid should return unique id of bucket', () => {
                assert.deepStrictEqual(dummyBucket.getUid(), testUid);
            });
<<<<<<< HEAD
            it('isNFS should return whether bucket is on NFS', () => {
                assert.deepStrictEqual(dummyBucket.isNFS(), true);
            });
            it('setIsNFS should set whether bucket is on NFS', () => {
                dummyBucket.setIsNFS(false);
                assert.deepStrictEqual(dummyBucket.isNFS(), false);
            });
            it('getAzureInfo should return the expected structure', () => {
                const azureInfo = dummyBucket.getAzureInfo();
                assert.deepStrictEqual(azureInfo, testAzureInfo);
            });
=======
>>>>>>> 112cee91
            it('object lock should be disabled by default', () => {
                assert.deepStrictEqual(
                    dummyBucket.isObjectLockEnabled(), false);
            });
            it('getObjectLockConfiguration should return configuration', () => {
                assert.deepStrictEqual(dummyBucket.getObjectLockConfiguration(),
                    testObjectLockConfiguration);
            });
            it('getNotificationConfiguration should return configuration', () => {
                assert.deepStrictEqual(dummyBucket.getNotificationConfiguration(),
                    testNotificationConfiguration);
            });
        });

        describe('setters on BucketInfo class', () => {
            it('setCannedAcl should set acl.Canned', () => {
                const testAclCanned = 'public-read';
                dummyBucket.setCannedAcl(testAclCanned);
                assert.deepStrictEqual(
                    dummyBucket.getAcl().Canned, testAclCanned);
            });
            it('setSpecificAcl should set the acl of a specified bucket',
               () => {
                   const typeOfGrant = 'WRITE';
                   dummyBucket.setSpecificAcl(owner, typeOfGrant);
                   const lastIndex =
                             dummyBucket.getAcl()[typeOfGrant].length - 1;
                   assert.deepStrictEqual(
                       dummyBucket.getAcl()[typeOfGrant][lastIndex], owner);
               });
            it('setFullAcl should set full set of ACLs', () => {
                const newACLs = {
                    Canned: '',
                    FULL_CONTROL: ['someOtherAccount'],
                    WRITE: [],
                    WRITE_ACP: ['yetAnotherAccount'],
                    READ: [],
                    READ_ACP: [],
                };
                dummyBucket.setFullAcl(newACLs);
                assert.deepStrictEqual(dummyBucket.getAcl().FULL_CONTROL,
                                       ['someOtherAccount']);
                assert.deepStrictEqual(dummyBucket.getAcl().WRITE_ACP,
                                       ['yetAnotherAccount']);
            });
            it('setName should set the bucket name', () => {
                const newName = 'newName';
                dummyBucket.setName(newName);
                assert.deepStrictEqual(dummyBucket.getName(), newName);
            });
            it('setOwner should set the owner', () => {
                const newOwner = 'newOwner';
                dummyBucket.setOwner(newOwner);
                assert.deepStrictEqual(dummyBucket.getOwner(), newOwner);
            });
            it('getOwnerDisplayName should return ownerDisplayName', () => {
                const newOwnerDisplayName = 'newOwnerDisplayName';
                dummyBucket.setOwnerDisplayName(newOwnerDisplayName);
                assert.deepStrictEqual(dummyBucket.getOwnerDisplayName(),
                                       newOwnerDisplayName);
            });
            it('setLocationConstraint should set the locationConstraint',
               () => {
                   const newLocation = 'newLocation';
                   dummyBucket.setLocationConstraint(newLocation);
                   assert.deepStrictEqual(
                       dummyBucket.getLocationConstraint(), newLocation);
               });
            it('setVersioningConfiguration should set configuration', () => {
                const newVersioningConfiguration =
                    { Status: 'Enabled', MfaDelete: 'Enabled' };
                dummyBucket
                    .setVersioningConfiguration(newVersioningConfiguration);
                assert.deepStrictEqual(dummyBucket.getVersioningConfiguration(),
                    newVersioningConfiguration);
            });
            it('setWebsiteConfiguration should set configuration', () => {
                const newWebsiteConfiguration = {
                    redirectAllRequestsTo: {
                        hostName: 'www.example.com',
                        protocol: 'https',
                    },
                };
                dummyBucket.setWebsiteConfiguration(newWebsiteConfiguration);
                assert.deepStrictEqual(dummyBucket.getWebsiteConfiguration(),
                    newWebsiteConfiguration);
            });
            it('setCors should set CORS configuration', () => {
                const newCorsConfiguration =
                    [{ allowedMethods: ['PUT'], allowedOrigins: ['*'] }];
                dummyBucket.setCors(newCorsConfiguration);
                assert.deepStrictEqual(dummyBucket.getCors(),
                    newCorsConfiguration);
            });
            it('setReplicationConfiguration should set replication ' +
                'configuration', () => {
                const newReplicationConfig = {
                    Role: 'arn:aws:iam::123456789012:role/src-resource,' +
                        'arn:aws:iam::123456789012:role/dest-resource',
                    Rules: [
                        {
                            Destination: {
                                Bucket: 'arn:aws:s3:::destination-bucket',
                            },
                            Prefix: 'test-prefix',
                            Status: 'Enabled',
                        },
                    ],
                };
                dummyBucket.setReplicationConfiguration(newReplicationConfig);
            });
            it('setLifecycleConfiguration should set lifecycle ' +
                'configuration', () => {
                const newLifecycleConfig = {
                    rules: [
                        {
                            ruleID: 'new-rule',
                            ruleStatus: 'Enabled',
                            filter: {
                                rulePrefix: 'test-prefix',
                            },
                            action: {
                                actionName: 'NoncurrentVersionExpiration',
                                days: 0,
                            },
                        },
                    ],
                };
                dummyBucket.setLifecycleConfiguration(newLifecycleConfig);
                assert.deepStrictEqual(dummyBucket.getLifecycleConfiguration(),
                    newLifecycleConfig);
            });
            it('setBucketPolicy should set bucket policy', () => {
                const newBucketPolicy = {
                    Version: '2012-10-17',
                    Statement: [
                        {
                            Effect: 'Deny',
                            Principal: '*',
                            Resource: 'arn:aws:s3:::examplebucket',
                            Action: 's3:*',
                        },
                    ],
                };
                dummyBucket.setBucketPolicy(newBucketPolicy);
                assert.deepStrictEqual(
                    dummyBucket.getBucketPolicy(), newBucketPolicy);
            });
            it('enableIngestion should set ingestion status to enabled', () => {
                dummyBucket.enableIngestion();
                assert.deepStrictEqual(dummyBucket.getIngestion(),
                    { status: 'enabled' });
            });
            it('disableIngestion should set ingestion status to null', () => {
                dummyBucket.disableIngestion();
                assert.deepStrictEqual(dummyBucket.getIngestion(),
                    { status: 'disabled' });
            });
            it('setAzureInfo should work', () => {
                const dummyAzureInfo = {};
                dummyBucket.setAzureInfo(dummyAzureInfo);
                const azureInfo = dummyBucket.getAzureInfo();
                assert.deepStrictEqual(azureInfo, dummyAzureInfo);
            });
            it('setObjectLockConfiguration should set object lock ' +
                'configuration', () => {
                const newObjectLockConfig = {
                    rule: {
                        mode: 'COMPLIANCE',
                        years: 1,
                    },
                };
                dummyBucket.setObjectLockConfiguration(newObjectLockConfig);
                assert.deepStrictEqual(dummyBucket.getObjectLockConfiguration(),
                    newObjectLockConfig);
            });
            [true, false].forEach(bool => {
                it('setObjectLockEnabled should set object lock status', () => {
                    dummyBucket.setObjectLockEnabled(bool);
                    assert.deepStrictEqual(dummyBucket.isObjectLockEnabled(),
                        bool);
                });
            });
            it('setNotificationConfiguration should set notification configuration', () => {
                const newNotifConfig = {
                    queueConfig: [
                        {
                            events: ['s3:ObjectRemoved:*'],
                            queueArn: 'arn:scality:bucketnotif:::target3',
                            filterRules: [
                                {
                                    name: 'prefix',
                                    value: 'configs/',
                                },
                            ],
                            id: 'test-config-3',
                        },
                    ],
                };
                dummyBucket.setNotificationConfiguration(newNotifConfig);
                assert.deepStrictEqual(
                    dummyBucket.getNotificationConfiguration(), newNotifConfig);
            });
            it('setUid should set bucket uid', () => {
                const testUid = '7751ec04-da87-44a1-99b4-95ebb345d40e';
                dummyBucket.setUid(testUid);
                assert.deepStrictEqual(
                    dummyBucket.getUid(), testUid);
            });
        });
    })
);

describe('uid default', () => {
    it('should set uid if none is specified by constructor params', () => {
        const dummyBucket = new BucketInfo(
            bucketName, owner, ownerDisplayName, testDate,
            BucketInfo.currentModelVersion(), acl[emptyAcl],
            false, false, {
                cryptoScheme: 1,
                algorithm: 'sha1',
                masterKeyId: 'somekey',
                mandatory: true,
            }, testVersioningConfiguration,
            testLocationConstraint,
            testWebsiteConfiguration,
            testCorsConfiguration,
            testReplicationConfiguration,
            testLifecycleConfiguration);

        const defaultUid = dummyBucket.getUid();
        assert(defaultUid);
        assert.strictEqual(defaultUid.length, 36);
    });
});

describe('ingest', () => {
    it('should enable ingestion if ingestion param sent on bucket creation',
    () => {
        const dummyBucket = new BucketInfo(
            bucketName, owner, ownerDisplayName, testDate,
            BucketInfo.currentModelVersion(), acl[emptyAcl],
            false, false, {
                cryptoScheme: 1,
                algorithm: 'sha1',
                masterKeyId: 'somekey',
                mandatory: true,
            }, testVersioningConfiguration,
            testLocationConstraintIngest,
            testWebsiteConfiguration,
            testCorsConfiguration,
            testReplicationConfiguration,
            testLifecycleConfiguration,
            testBucketPolicy,
            testUid, undefined, true, testIngestionConfiguration);
        assert.deepStrictEqual(dummyBucket.getIngestion(),
            { status: 'enabled' });
        assert.strictEqual(dummyBucket.isIngestionBucket(), true);
        assert.strictEqual(dummyBucket.isIngestionEnabled(), true);
    });

    it('should have ingestion as null if no ingestion param was sent on' +
    'bucket creation', () => {
        const dummyBucket = new BucketInfo(
            bucketName, owner, ownerDisplayName, testDate,
            BucketInfo.currentModelVersion(), acl[emptyAcl],
            false, false, {
                cryptoScheme: 1,
                algorithm: 'sha1',
                masterKeyId: 'somekey',
                mandatory: true,
            }, testVersioningConfiguration,
            testLocationConstraintIngest,
            testWebsiteConfiguration,
            testCorsConfiguration,
            testReplicationConfiguration,
            testLifecycleConfiguration,
            testBucketPolicy,
            testUid, undefined, true);
        assert.deepStrictEqual(dummyBucket.getIngestion(), null);
        assert.strictEqual(dummyBucket.isIngestionBucket(), false);
        assert.strictEqual(dummyBucket.isIngestionEnabled(), false);
    });
});<|MERGE_RESOLUTION|>--- conflicted
+++ resolved
@@ -118,7 +118,6 @@
     ],
 };
 
-<<<<<<< HEAD
 const testIngestionConfiguration = { status: 'enabled' };
 const testUid = '99ae3446-7082-4c17-ac97-52965dc004ec';
 const testAzureInfo = {
@@ -138,9 +137,6 @@
     azureFilesAADIntegration: false,
     hnsEnabled: false,
 };
-=======
-const testUid = '99ae3446-7082-4c17-ac97-52965dc004ec';
->>>>>>> 112cee91
 
 const testBucketPolicy = {
     Version: '2012-10-17',
@@ -205,13 +201,8 @@
             testCorsConfiguration,
             testReplicationConfiguration,
             testLifecycleConfiguration,
-<<<<<<< HEAD
             testBucketPolicy, testUid, undefined,
             true, undefined, testAzureInfo,
-=======
-            testBucketPolicy,
-            testUid,
->>>>>>> 112cee91
             testobjectLockEnabled,
             testObjectLockConfiguration,
             testNotificationConfiguration);
@@ -243,12 +234,9 @@
                         dummyBucket._lifecycleConfiguration,
                     bucketPolicy: dummyBucket._bucketPolicy,
                     uid: dummyBucket._uid,
-<<<<<<< HEAD
                     isNFS: dummyBucket._isNFS,
                     ingestion: dummyBucket._ingestion,
                     azureInfo: dummyBucket._azureInfo,
-=======
->>>>>>> 112cee91
                     objectLockEnabled: dummyBucket._objectLockEnabled,
                     objectLockConfiguration:
                         dummyBucket._objectLockConfiguration,
@@ -422,7 +410,6 @@
             it('getUid should return unique id of bucket', () => {
                 assert.deepStrictEqual(dummyBucket.getUid(), testUid);
             });
-<<<<<<< HEAD
             it('isNFS should return whether bucket is on NFS', () => {
                 assert.deepStrictEqual(dummyBucket.isNFS(), true);
             });
@@ -434,8 +421,6 @@
                 const azureInfo = dummyBucket.getAzureInfo();
                 assert.deepStrictEqual(azureInfo, testAzureInfo);
             });
-=======
->>>>>>> 112cee91
             it('object lock should be disabled by default', () => {
                 assert.deepStrictEqual(
                     dummyBucket.isObjectLockEnabled(), false);
