--- conflicted
+++ resolved
@@ -167,13 +167,8 @@
             testCorsConfiguration,
             testReplicationConfiguration,
             testLifecycleConfiguration,
-<<<<<<< HEAD
-            JSON.stringify(testBucketPolicy),
-            testUid, undefined, true,
-            undefined, testAzureInfo);
-=======
-            testBucketPolicy);
->>>>>>> 32c895b2
+            testBucketPolicy, testUid, undefined,
+            true, undefined, testAzureInfo);
 
         describe('serialize/deSerialize on BucketInfo class', () => {
             const serialized = dummyBucket.serialize();
