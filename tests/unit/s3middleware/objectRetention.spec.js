--- conflicted
+++ resolved
@@ -96,19 +96,11 @@
     failTests.forEach(t => {
         it(t.name, done => {
             parseRetentionXml(buildXml(t.params.key, t.params.value), log,
-<<<<<<< HEAD
                 err => {
-                    assert(err[t.error]);
+                    assert(err.is[t.error]);
                     assert.strictEqual(err.description, t.errMessage);
                     done();
                 });
-=======
-            err => {
-                assert(err.is[t.error]);
-                assert.strictEqual(err.description, t.errMessage);
-                done();
-            });
->>>>>>> 18a12fbf
         });
     });
 
