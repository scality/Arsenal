--- conflicted
+++ resolved
@@ -160,34 +160,6 @@
     utils: require('./lib/storage/utils'),
 };
 
-<<<<<<< HEAD
-export const models = {
-    BackendInfo: require('./lib/models/BackendInfo'),
-    BucketInfo: require('./lib/models/BucketInfo'),
-    BucketAzureInfo: require('./lib/models/BucketAzureInfo'),
-    ObjectMD: require('./lib/models/ObjectMD'),
-    ObjectMDLocation: require('./lib/models/ObjectMDLocation'),
-    ObjectMDAzureInfo: require('./lib/models/ObjectMDAzureInfo'),
-    ARN: require('./lib/models/ARN'),
-    WebsiteConfiguration: require('./lib/models/WebsiteConfiguration'),
-    ReplicationConfiguration:
-      require('./lib/models/ReplicationConfiguration'),
-    LifecycleConfiguration:
-        require('./lib/models/LifecycleConfiguration'),
-    LifecycleRule: require('./lib/models/LifecycleRule'),
-    BucketPolicy: require('./lib/models/BucketPolicy'),
-    ObjectLockConfiguration:
-        require('./lib/models/ObjectLockConfiguration'),
-    NotificationConfiguration:
-        require('./lib/models/NotificationConfiguration'),
-    ObjectMDAmzRestore:
-        require('./lib/models/ObjectMDAmzRestore'),
-    ObjectMDArchive:
-        require('./lib/models/ObjectMDArchive'),
-};
-
-=======
->>>>>>> 820ad4f8
 export const pensieve = {
     credentialUtils: require('./lib/executables/pensieveCreds/utils'),
 };
