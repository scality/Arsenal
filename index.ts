import * as evaluators from './lib/policyEvaluator/evaluator';
import evaluatePrincipal from './lib/policyEvaluator/principal';
import RequestContext from './lib/policyEvaluator/RequestContext';
import * as requestUtils from './lib/policyEvaluator/requestUtils';
import * as actionMaps from './lib/policyEvaluator/utils/actionMaps';
import { validateUserPolicy } from './lib/policy/policyValidator'
import * as userMetadata from './lib/s3middleware/userMetadata';
import convertToXml from './lib/s3middleware/convertToXml';
import escapeForXml from './lib/s3middleware/escapeForXml';
import * as objectLegalHold from './lib/s3middleware/objectLegalHold';
import * as tagging from './lib/s3middleware/tagging';
import { validateConditionalHeaders } from './lib/s3middleware/validateConditionalHeaders';
import MD5Sum from './lib/s3middleware/MD5Sum';
import NullStream from './lib/s3middleware/nullStream';
import * as objectUtils from './lib/s3middleware/objectUtils';
import * as mpuUtils from './lib/s3middleware/azureHelpers/mpuUtils';
import ResultsCollector from './lib/s3middleware/azureHelpers/ResultsCollector';
import SubStreamInterface from './lib/s3middleware/azureHelpers/SubStreamInterface';
import * as processMpuParts from './lib/s3middleware/processMpuParts';
import * as retention from './lib/s3middleware/objectRetention';
import * as lifecycleHelpers from './lib/s3middleware/lifecycleHelpers';
export { default as errors } from './lib/errors';
export { default as Clustering } from './lib/Clustering';
export * as ipCheck from './lib/ipCheck';
export * as auth from './lib/auth/auth';
export * as constants from './lib/constants';
export * as https from './lib/https';
export * as metrics from './lib/metrics';
export * as network from './lib/network';
export * as stream from './lib/stream';
<<<<<<< HEAD
export * as jsutil from './lib/jsutil';

export const db = require('./lib/db');
export const shuffle = require('./lib/shuffle');
export const stringHash = require('./lib/stringHash');
=======
export { default as stringHash } from './lib/stringHash';
export * as db from './lib/db';
export { default as shuffle } from './lib/shuffle';

export const jsutil = require('./lib/jsutil');
>>>>>>> ba94dc7e

export const algorithms = {
    list: {
        Basic: require('./lib/algos/list/basic').List,
        Delimiter: require('./lib/algos/list/delimiter').Delimiter,
        DelimiterVersions: require('./lib/algos/list/delimiterVersions').DelimiterVersions,
        DelimiterMaster: require('./lib/algos/list/delimiterMaster').DelimiterMaster,
        MPU: require('./lib/algos/list/MPU').MultipartUploads,
    },
    listTools: {
        DelimiterTools: require('./lib/algos/list/tools'),
    },
    cache: {
        LRUCache: require('./lib/algos/cache/LRUCache'),
    },
    stream: {
        MergeStream: require('./lib/algos/stream/MergeStream'),
    },
    SortedSet: require('./lib/algos/set/SortedSet'),
};

export const policies = {
    evaluators,
    validateUserPolicy,
    evaluatePrincipal,
    RequestContext,
    requestUtils,
    actionMaps,
};

export const testing = {
    matrix: require('./lib/testing/matrix.js'),
};

export const versioning = {
    VersioningConstants: require('./lib/versioning/constants.js').VersioningConstants,
    Version: require('./lib/versioning/Version.js').Version,
    VersionID: require('./lib/versioning/VersionID.js'),
    WriteGatheringManager: require('./lib/versioning/WriteGatheringManager.js'),
    WriteCache: require('./lib/versioning/WriteCache.js'),
    VersioningRequestProcessor: require('./lib/versioning/VersioningRequestProcessor.js'),
};

export const s3routes = {
    routes: require('./lib/s3routes/routes'),
    routesUtils: require('./lib/s3routes/routesUtils'),
};

export const s3middleware = {
    userMetadata,
    convertToXml,
    escapeForXml,
    objectLegalHold,
    tagging,
    validateConditionalHeaders,
    MD5Sum,
    NullStream,
    objectUtils,
    azureHelper: {
        mpuUtils,
        ResultsCollector,
        SubStreamInterface,
    },
    processMpuParts,
    retention,
    lifecycleHelpers,
};

export const storage = {
    metadata: {
        MetadataWrapper: require('./lib/storage/metadata/MetadataWrapper'),
        bucketclient: {
            BucketClientInterface:
            require('./lib/storage/metadata/bucketclient/' +
                'BucketClientInterface'),
            LogConsumer:
            require('./lib/storage/metadata/bucketclient/LogConsumer'),
        },
        file: {
            BucketFileInterface:
            require('./lib/storage/metadata/file/BucketFileInterface'),
            MetadataFileServer:
            require('./lib/storage/metadata/file/MetadataFileServer'),
            MetadataFileClient:
            require('./lib/storage/metadata/file/MetadataFileClient'),
        },
        inMemory: {
            metastore:
            require('./lib/storage/metadata/in_memory/metastore'),
            metadata: require('./lib/storage/metadata/in_memory/metadata'),
            bucketUtilities:
            require('./lib/storage/metadata/in_memory/bucket_utilities'),
        },
        mongoclient: {
            MongoClientInterface:
            require('./lib/storage/metadata/mongoclient/' +
                'MongoClientInterface'),
            LogConsumer:
            require('./lib/storage/metadata/mongoclient/LogConsumer'),
        },
        proxy: {
            Server: require('./lib/storage/metadata/proxy/Server'),
        },
    },
    data: {
        DataWrapper: require('./lib/storage/data/DataWrapper'),
        MultipleBackendGateway:
        require('./lib/storage/data/MultipleBackendGateway'),
        parseLC: require('./lib/storage/data/LocationConstraintParser'),
        file: {
            DataFileStore:
            require('./lib/storage/data/file/DataFileStore'),
            DataFileInterface:
            require('./lib/storage/data/file/DataFileInterface'),
        },
        external: {
            AwsClient: require('./lib/storage/data/external/AwsClient'),
            AzureClient: require('./lib/storage/data/external/AzureClient'),
            GcpClient: require('./lib/storage/data/external/GcpClient'),
            GCP: require('./lib/storage/data/external/GCP/GcpService'),
            GcpUtils: require('./lib/storage/data/external/GCP/GcpUtils'),
            GcpSigner: require('./lib/storage/data/external/GCP/GcpSigner'),
            PfsClient: require('./lib/storage/data/external/PfsClient'),
            backendUtils: require('./lib/storage/data/external/utils'),
        },
        inMemory: {
            datastore: require('./lib/storage/data/in_memory/datastore'),
        },
    },
    utils: require('./lib/storage/utils'),
};

export const models = {
    BucketInfo: require('./lib/models/BucketInfo'),
    ObjectMD: require('./lib/models/ObjectMD'),
    ObjectMDLocation: require('./lib/models/ObjectMDLocation'),
    ARN: require('./lib/models/ARN'),
    WebsiteConfiguration: require('./lib/models/WebsiteConfiguration'),
    ReplicationConfiguration: require('./lib/models/ReplicationConfiguration'),
    LifecycleConfiguration: require('./lib/models/LifecycleConfiguration'),
    LifecycleRule: require('./lib/models/LifecycleRule'),
    BucketPolicy: require('./lib/models/BucketPolicy'),
    ObjectLockConfiguration: require('./lib/models/ObjectLockConfiguration'),
    NotificationConfiguration: require('./lib/models/NotificationConfiguration'),
};

export const pensieve = {
    credentialUtils: require('./lib/executables/pensieveCreds/utils'),
};<|MERGE_RESOLUTION|>--- conflicted
+++ resolved
@@ -28,19 +28,10 @@
 export * as metrics from './lib/metrics';
 export * as network from './lib/network';
 export * as stream from './lib/stream';
-<<<<<<< HEAD
 export * as jsutil from './lib/jsutil';
-
-export const db = require('./lib/db');
-export const shuffle = require('./lib/shuffle');
-export const stringHash = require('./lib/stringHash');
-=======
 export { default as stringHash } from './lib/stringHash';
 export * as db from './lib/db';
 export { default as shuffle } from './lib/shuffle';
-
-export const jsutil = require('./lib/jsutil');
->>>>>>> ba94dc7e
 
 export const algorithms = {
     list: {
