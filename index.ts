import * as evaluators from './lib/policyEvaluator/evaluator';
import evaluatePrincipal from './lib/policyEvaluator/principal';
import RequestContext from './lib/policyEvaluator/RequestContext';
import * as requestUtils from './lib/policyEvaluator/requestUtils';
import * as actionMaps from './lib/policyEvaluator/utils/actionMaps';
import { validateUserPolicy } from './lib/policy/policyValidator'
import * as userMetadata from './lib/s3middleware/userMetadata';
import convertToXml from './lib/s3middleware/convertToXml';
import escapeForXml from './lib/s3middleware/escapeForXml';
import * as objectLegalHold from './lib/s3middleware/objectLegalHold';
import * as tagging from './lib/s3middleware/tagging';
import { validateConditionalHeaders } from './lib/s3middleware/validateConditionalHeaders';
import MD5Sum from './lib/s3middleware/MD5Sum';
import NullStream from './lib/s3middleware/nullStream';
import * as objectUtils from './lib/s3middleware/objectUtils';
import * as mpuUtils from './lib/s3middleware/azureHelpers/mpuUtils';
import ResultsCollector from './lib/s3middleware/azureHelpers/ResultsCollector';
import SubStreamInterface from './lib/s3middleware/azureHelpers/SubStreamInterface';
import * as processMpuParts from './lib/s3middleware/processMpuParts';
import * as retention from './lib/s3middleware/objectRetention';
import * as lifecycleHelpers from './lib/s3middleware/lifecycleHelpers';
export { default as errors } from './lib/errors';
export { default as Clustering } from './lib/Clustering';
export * as ipCheck from './lib/ipCheck';
export * as auth from './lib/auth/auth';
export * as constants from './lib/constants';
export * as https from './lib/https';
export * as metrics from './lib/metrics';
export * as network from './lib/network';
export * as stream from './lib/stream';
<<<<<<< HEAD
export { default as stringHash } from './lib/stringHash';

export const db = require('./lib/db');
export const shuffle = require('./lib/shuffle');
=======
export * as db from './lib/db';
export { default as shuffle } from './lib/shuffle';

export const stringHash = require('./lib/stringHash');
>>>>>>> 5e8f4f2a
export const jsutil = require('./lib/jsutil');

export const algorithms = {
    list: {
        Basic: require('./lib/algos/list/basic').List,
        Delimiter: require('./lib/algos/list/delimiter').Delimiter,
        DelimiterVersions: require('./lib/algos/list/delimiterVersions').DelimiterVersions,
        DelimiterMaster: require('./lib/algos/list/delimiterMaster').DelimiterMaster,
        MPU: require('./lib/algos/list/MPU').MultipartUploads,
    },
    listTools: {
        DelimiterTools: require('./lib/algos/list/tools'),
    },
    cache: {
        LRUCache: require('./lib/algos/cache/LRUCache'),
    },
    stream: {
        MergeStream: require('./lib/algos/stream/MergeStream'),
    },
    SortedSet: require('./lib/algos/set/SortedSet'),
};

export const policies = {
    evaluators,
    validateUserPolicy,
    evaluatePrincipal,
    RequestContext,
    requestUtils,
    actionMaps,
};

export const testing = {
    matrix: require('./lib/testing/matrix.js'),
};

export const versioning = {
    VersioningConstants: require('./lib/versioning/constants.js').VersioningConstants,
    Version: require('./lib/versioning/Version.js').Version,
    VersionID: require('./lib/versioning/VersionID.js'),
    WriteGatheringManager: require('./lib/versioning/WriteGatheringManager.js'),
    WriteCache: require('./lib/versioning/WriteCache.js'),
    VersioningRequestProcessor: require('./lib/versioning/VersioningRequestProcessor.js'),
};

export const s3routes = {
    routes: require('./lib/s3routes/routes'),
    routesUtils: require('./lib/s3routes/routesUtils'),
};

export const s3middleware = {
    userMetadata,
    convertToXml,
    escapeForXml,
    objectLegalHold,
    tagging,
    validateConditionalHeaders,
    MD5Sum,
    NullStream,
    objectUtils,
    azureHelper: {
        mpuUtils,
        ResultsCollector,
        SubStreamInterface,
    },
    processMpuParts,
    retention,
    lifecycleHelpers,
};

export const storage = {
    metadata: {
        MetadataWrapper: require('./lib/storage/metadata/MetadataWrapper'),
        bucketclient: {
            BucketClientInterface:
            require('./lib/storage/metadata/bucketclient/' +
                'BucketClientInterface'),
            LogConsumer:
            require('./lib/storage/metadata/bucketclient/LogConsumer'),
        },
        file: {
            BucketFileInterface:
            require('./lib/storage/metadata/file/BucketFileInterface'),
            MetadataFileServer:
            require('./lib/storage/metadata/file/MetadataFileServer'),
            MetadataFileClient:
            require('./lib/storage/metadata/file/MetadataFileClient'),
        },
        inMemory: {
            metastore:
            require('./lib/storage/metadata/in_memory/metastore'),
            metadata: require('./lib/storage/metadata/in_memory/metadata'),
            bucketUtilities:
            require('./lib/storage/metadata/in_memory/bucket_utilities'),
        },
        mongoclient: {
            MongoClientInterface:
            require('./lib/storage/metadata/mongoclient/' +
                'MongoClientInterface'),
            LogConsumer:
            require('./lib/storage/metadata/mongoclient/LogConsumer'),
        },
        proxy: {
            Server: require('./lib/storage/metadata/proxy/Server'),
        },
    },
    data: {
        DataWrapper: require('./lib/storage/data/DataWrapper'),
        MultipleBackendGateway:
        require('./lib/storage/data/MultipleBackendGateway'),
        parseLC: require('./lib/storage/data/LocationConstraintParser'),
        file: {
            DataFileStore:
            require('./lib/storage/data/file/DataFileStore'),
            DataFileInterface:
            require('./lib/storage/data/file/DataFileInterface'),
        },
        external: {
            AwsClient: require('./lib/storage/data/external/AwsClient'),
            AzureClient: require('./lib/storage/data/external/AzureClient'),
            GcpClient: require('./lib/storage/data/external/GcpClient'),
            GCP: require('./lib/storage/data/external/GCP/GcpService'),
            GcpUtils: require('./lib/storage/data/external/GCP/GcpUtils'),
            GcpSigner: require('./lib/storage/data/external/GCP/GcpSigner'),
            PfsClient: require('./lib/storage/data/external/PfsClient'),
            backendUtils: require('./lib/storage/data/external/utils'),
        },
        inMemory: {
            datastore: require('./lib/storage/data/in_memory/datastore'),
        },
    },
    utils: require('./lib/storage/utils'),
};

export const models = {
    BucketInfo: require('./lib/models/BucketInfo'),
    ObjectMD: require('./lib/models/ObjectMD'),
    ObjectMDLocation: require('./lib/models/ObjectMDLocation'),
    ARN: require('./lib/models/ARN'),
    WebsiteConfiguration: require('./lib/models/WebsiteConfiguration'),
    ReplicationConfiguration: require('./lib/models/ReplicationConfiguration'),
    LifecycleConfiguration: require('./lib/models/LifecycleConfiguration'),
    LifecycleRule: require('./lib/models/LifecycleRule'),
    BucketPolicy: require('./lib/models/BucketPolicy'),
    ObjectLockConfiguration: require('./lib/models/ObjectLockConfiguration'),
    NotificationConfiguration: require('./lib/models/NotificationConfiguration'),
};

export const pensieve = {
    credentialUtils: require('./lib/executables/pensieveCreds/utils'),
};<|MERGE_RESOLUTION|>--- conflicted
+++ resolved
@@ -28,17 +28,10 @@
 export * as metrics from './lib/metrics';
 export * as network from './lib/network';
 export * as stream from './lib/stream';
-<<<<<<< HEAD
 export { default as stringHash } from './lib/stringHash';
-
-export const db = require('./lib/db');
-export const shuffle = require('./lib/shuffle');
-=======
 export * as db from './lib/db';
 export { default as shuffle } from './lib/shuffle';
 
-export const stringHash = require('./lib/stringHash');
->>>>>>> 5e8f4f2a
 export const jsutil = require('./lib/jsutil');
 
 export const algorithms = {
