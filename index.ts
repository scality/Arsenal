import * as evaluators from './lib/policyEvaluator/evaluator';
import evaluatePrincipal from './lib/policyEvaluator/principal';
import RequestContext from './lib/policyEvaluator/RequestContext';
import * as requestUtils from './lib/policyEvaluator/requestUtils';
import * as actionMaps from './lib/policyEvaluator/utils/actionMaps';
import { validateUserPolicy } from './lib/policy/policyValidator'
import * as locationConstraints from './lib/patches/locationConstraints';
import * as userMetadata from './lib/s3middleware/userMetadata';
import convertToXml from './lib/s3middleware/convertToXml';
import escapeForXml from './lib/s3middleware/escapeForXml';
import * as objectLegalHold from './lib/s3middleware/objectLegalHold';
import * as tagging from './lib/s3middleware/tagging';
import { checkDateModifiedHeaders } from './lib/s3middleware/validateConditionalHeaders';
import { validateConditionalHeaders } from './lib/s3middleware/validateConditionalHeaders';
import MD5Sum from './lib/s3middleware/MD5Sum';
import NullStream from './lib/s3middleware/nullStream';
import * as objectUtils from './lib/s3middleware/objectUtils';
import * as mpuUtils from './lib/s3middleware/azureHelpers/mpuUtils';
import ResultsCollector from './lib/s3middleware/azureHelpers/ResultsCollector';
import SubStreamInterface from './lib/s3middleware/azureHelpers/SubStreamInterface';
import { prepareStream } from './lib/s3middleware/prepareStream';
import * as processMpuParts from './lib/s3middleware/processMpuParts';
import * as retention from './lib/s3middleware/objectRetention';
import * as objectRestore from './lib/s3middleware/objectRestore';
import * as lifecycleHelpers from './lib/s3middleware/lifecycleHelpers';
export { default as errors } from './lib/errors';
export { default as Clustering } from './lib/Clustering';
export * as ipCheck from './lib/ipCheck';
export * as auth from './lib/auth/auth';
export * as constants from './lib/constants';
export * as https from './lib/https';
export * as metrics from './lib/metrics';
export * as network from './lib/network';
<<<<<<< HEAD
export * as s3routes from './lib/s3routes';

export const db = require('./lib/db');
export const errorUtils = require('./lib/errorUtils');
export const shuffle = require('./lib/shuffle');
export const stringHash = require('./lib/stringHash');
export const jsutil = require('./lib/jsutil');
export const Clustering = require('./lib/Clustering');
=======
export * as versioning from './lib/versioning';
export * as stream from './lib/stream';
export * as jsutil from './lib/jsutil';
export { default as stringHash } from './lib/stringHash';
export * as db from './lib/db';
export * as errorUtils from './lib/errorUtils';
export { default as shuffle } from './lib/shuffle';
>>>>>>> d7df1df2

export const algorithms = {
    list: require('./lib/algos/list/exportAlgos'),
    listTools: {
        DelimiterTools: require('./lib/algos/list/tools'),
        Skip: require('./lib/algos/list/skip'),
    },
    cache: {
        LRUCache: require('./lib/algos/cache/LRUCache'),
    },
    stream: {
        MergeStream: require('./lib/algos/stream/MergeStream'),
    },
    SortedSet: require('./lib/algos/set/SortedSet'),
};

export const policies = {
    evaluators,
    validateUserPolicy,
    evaluatePrincipal,
    RequestContext,
    requestUtils,
    actionMaps,
};

export const testing = {
    matrix: require('./lib/testing/matrix.js'),
};

<<<<<<< HEAD
export const versioning = {
    VersioningConstants: require('./lib/versioning/constants.js').VersioningConstants,
    Version: require('./lib/versioning/Version.js').Version,
    VersionID: require('./lib/versioning/VersionID.js'),
    WriteGatheringManager: require('./lib/versioning/WriteGatheringManager.js'),
    WriteCache: require('./lib/versioning/WriteCache.js'),
    VersioningRequestProcessor: require('./lib/versioning/VersioningRequestProcessor.js'),
=======
export const s3routes = {
    routes: require('./lib/s3routes/routes'),
    routesUtils: require('./lib/s3routes/routesUtils'),
>>>>>>> d7df1df2
};

export const s3middleware = {
    userMetadata,
    convertToXml,
    escapeForXml,
    objectLegalHold,
    tagging,
    checkDateModifiedHeaders,
    validateConditionalHeaders,
    MD5Sum,
    NullStream,
    objectUtils,
    azureHelper: {
        mpuUtils,
        ResultsCollector,
        SubStreamInterface,
    },
    prepareStream,
    processMpuParts,
    retention,
    objectRestore,
    lifecycleHelpers,
};

export const storage = {
    metadata: {
        MetadataWrapper: require('./lib/storage/metadata/MetadataWrapper'),
        bucketclient: {
            BucketClientInterface:
            require('./lib/storage/metadata/bucketclient/' +
                'BucketClientInterface'),
            LogConsumer:
            require('./lib/storage/metadata/bucketclient/LogConsumer'),
        },
        file: {
            BucketFileInterface:
            require('./lib/storage/metadata/file/BucketFileInterface'),
            MetadataFileServer:
            require('./lib/storage/metadata/file/MetadataFileServer'),
            MetadataFileClient:
            require('./lib/storage/metadata/file/MetadataFileClient'),
        },
        inMemory: {
            metastore:
            require('./lib/storage/metadata/in_memory/metastore'),
            metadata: require('./lib/storage/metadata/in_memory/metadata'),
            bucketUtilities:
            require('./lib/storage/metadata/in_memory/bucket_utilities'),
        },
        mongoclient: {
            MongoClientInterface:
            require('./lib/storage/metadata/mongoclient/' +
                'MongoClientInterface'),
            LogConsumer:
            require('./lib/storage/metadata/mongoclient/LogConsumer'),
        },
        proxy: {
            Server: require('./lib/storage/metadata/proxy/Server'),
        },
    },
    data: {
        DataWrapper: require('./lib/storage/data/DataWrapper'),
        MultipleBackendGateway:
        require('./lib/storage/data/MultipleBackendGateway'),
        parseLC: require('./lib/storage/data/LocationConstraintParser'),
        file: {
            DataFileStore:
            require('./lib/storage/data/file/DataFileStore'),
            DataFileInterface:
            require('./lib/storage/data/file/DataFileInterface'),
        },
        external: {
            AwsClient: require('./lib/storage/data/external/AwsClient'),
            AzureClient: require('./lib/storage/data/external/AzureClient'),
            GcpClient: require('./lib/storage/data/external/GcpClient'),
            GCP: require('./lib/storage/data/external/GCP/GcpService'),
            GcpUtils: require('./lib/storage/data/external/GCP/GcpUtils'),
            GcpSigner: require('./lib/storage/data/external/GCP/GcpSigner'),
            PfsClient: require('./lib/storage/data/external/PfsClient'),
            backendUtils: require('./lib/storage/data/external/utils'),
        },
        inMemory: {
            datastore: require('./lib/storage/data/in_memory/datastore'),
        },
    },
    utils: require('./lib/storage/utils'),
};

export const models = {
    BackendInfo: require('./lib/models/BackendInfo'),
    BucketInfo: require('./lib/models/BucketInfo'),
    BucketAzureInfo: require('./lib/models/BucketAzureInfo'),
    ObjectMD: require('./lib/models/ObjectMD'),
    ObjectMDLocation: require('./lib/models/ObjectMDLocation'),
    ObjectMDAzureInfo: require('./lib/models/ObjectMDAzureInfo'),
    ARN: require('./lib/models/ARN'),
    WebsiteConfiguration: require('./lib/models/WebsiteConfiguration'),
    ReplicationConfiguration:
      require('./lib/models/ReplicationConfiguration'),
    LifecycleConfiguration:
        require('./lib/models/LifecycleConfiguration'),
    LifecycleRule: require('./lib/models/LifecycleRule'),
    BucketPolicy: require('./lib/models/BucketPolicy'),
    ObjectLockConfiguration:
        require('./lib/models/ObjectLockConfiguration'),
    NotificationConfiguration:
        require('./lib/models/NotificationConfiguration'),
    ObjectMDAmzRestore:
        require('./lib/models/ObjectMDAmzRestore'),
    ObjectMDArchive:
        require('./lib/models/ObjectMDArchive'),
};

export const pensieve = {
    credentialUtils: require('./lib/executables/pensieveCreds/utils'),
};

export const patches = {
    locationConstraints,
};<|MERGE_RESOLUTION|>--- conflicted
+++ resolved
@@ -31,16 +31,7 @@
 export * as https from './lib/https';
 export * as metrics from './lib/metrics';
 export * as network from './lib/network';
-<<<<<<< HEAD
 export * as s3routes from './lib/s3routes';
-
-export const db = require('./lib/db');
-export const errorUtils = require('./lib/errorUtils');
-export const shuffle = require('./lib/shuffle');
-export const stringHash = require('./lib/stringHash');
-export const jsutil = require('./lib/jsutil');
-export const Clustering = require('./lib/Clustering');
-=======
 export * as versioning from './lib/versioning';
 export * as stream from './lib/stream';
 export * as jsutil from './lib/jsutil';
@@ -48,7 +39,6 @@
 export * as db from './lib/db';
 export * as errorUtils from './lib/errorUtils';
 export { default as shuffle } from './lib/shuffle';
->>>>>>> d7df1df2
 
 export const algorithms = {
     list: require('./lib/algos/list/exportAlgos'),
@@ -76,21 +66,6 @@
 
 export const testing = {
     matrix: require('./lib/testing/matrix.js'),
-};
-
-<<<<<<< HEAD
-export const versioning = {
-    VersioningConstants: require('./lib/versioning/constants.js').VersioningConstants,
-    Version: require('./lib/versioning/Version.js').Version,
-    VersionID: require('./lib/versioning/VersionID.js'),
-    WriteGatheringManager: require('./lib/versioning/WriteGatheringManager.js'),
-    WriteCache: require('./lib/versioning/WriteCache.js'),
-    VersioningRequestProcessor: require('./lib/versioning/VersioningRequestProcessor.js'),
-=======
-export const s3routes = {
-    routes: require('./lib/s3routes/routes'),
-    routesUtils: require('./lib/s3routes/routesUtils'),
->>>>>>> d7df1df2
 };
 
 export const s3middleware = {
