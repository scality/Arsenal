--- conflicted
+++ resolved
@@ -77,34 +77,6 @@
 };
 
 export const s3middleware = {
-<<<<<<< HEAD
-    userMetadata: require('./lib/s3middleware/userMetadata'),
-    convertToXml: require('./lib/s3middleware/convertToXml'),
-    escapeForXml: require('./lib/s3middleware/escapeForXml'),
-    objectLegalHold: require('./lib/s3middleware/objectLegalHold'),
-    tagging: require('./lib/s3middleware/tagging'),
-    checkDateModifiedHeaders:
-        require('./lib/s3middleware/validateConditionalHeaders')
-            .checkDateModifiedHeaders,
-    validateConditionalHeaders:
-        require('./lib/s3middleware/validateConditionalHeaders')
-            .validateConditionalHeaders,
-    MD5Sum: require('./lib/s3middleware/MD5Sum'),
-    NullStream: require('./lib/s3middleware/nullStream'),
-    objectUtils: require('./lib/s3middleware/objectUtils'),
-    azureHelper: {
-        mpuUtils:
-            require('./lib/s3middleware/azureHelpers/mpuUtils'),
-        ResultsCollector:
-            require('./lib/s3middleware/azureHelpers/ResultsCollector'),
-        SubStreamInterface:
-            require('./lib/s3middleware/azureHelpers/SubStreamInterface'),
-    },
-    prepareStream: require('./lib/s3middleware/prepareStream'),
-    processMpuParts: require('./lib/s3middleware/processMpuParts'),
-    retention: require('./lib/s3middleware/objectRetention'),
-    lifecycleHelpers: require('./lib/s3middleware/lifecycleHelpers'),
-=======
     userMetadata,
     convertToXml,
     escapeForXml,
@@ -122,7 +94,6 @@
     processMpuParts,
     retention,
     lifecycleHelpers,
->>>>>>> 45945789
 };
 
 export const storage = {
