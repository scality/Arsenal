import * as evaluators from './lib/policyEvaluator/evaluator';
import evaluatePrincipal from './lib/policyEvaluator/principal';
import RequestContext from './lib/policyEvaluator/RequestContext';
import * as requestUtils from './lib/policyEvaluator/requestUtils';
import * as actionMaps from './lib/policyEvaluator/utils/actionMaps';
import { validateUserPolicy } from './lib/policy/policyValidator'
import * as userMetadata from './lib/s3middleware/userMetadata';
import convertToXml from './lib/s3middleware/convertToXml';
import escapeForXml from './lib/s3middleware/escapeForXml';
import * as objectLegalHold from './lib/s3middleware/objectLegalHold';
import * as tagging from './lib/s3middleware/tagging';
import { validateConditionalHeaders } from './lib/s3middleware/validateConditionalHeaders';
import MD5Sum from './lib/s3middleware/MD5Sum';
import NullStream from './lib/s3middleware/nullStream';
import * as objectUtils from './lib/s3middleware/objectUtils';
import * as mpuUtils from './lib/s3middleware/azureHelpers/mpuUtils';
import ResultsCollector from './lib/s3middleware/azureHelpers/ResultsCollector';
import SubStreamInterface from './lib/s3middleware/azureHelpers/SubStreamInterface';
import * as processMpuParts from './lib/s3middleware/processMpuParts';
import * as retention from './lib/s3middleware/objectRetention';
import * as lifecycleHelpers from './lib/s3middleware/lifecycleHelpers';
export { default as errors } from './lib/errors';
export { default as Clustering } from './lib/Clustering';
export * as ipCheck from './lib/ipCheck';
export * as auth from './lib/auth/auth';
export * as constants from './lib/constants';
export * as https from './lib/https';
export * as metrics from './lib/metrics';
export * as network from './lib/network';
<<<<<<< HEAD
export * as s3routes from './lib/s3routes';

export const db = require('./lib/db');
export const shuffle = require('./lib/shuffle');
export const stringHash = require('./lib/stringHash');
export const jsutil = require('./lib/jsutil');
export const Clustering = require('./lib/Clustering');
=======
export * as versioning from './lib/versioning';
export * as stream from './lib/stream';
export * as jsutil from './lib/jsutil';
export { default as stringHash } from './lib/stringHash';
export * as db from './lib/db';
export { default as shuffle } from './lib/shuffle';
>>>>>>> 3f26b432

export const algorithms = {
    list: {
        Basic: require('./lib/algos/list/basic').List,
        Delimiter: require('./lib/algos/list/delimiter').Delimiter,
        DelimiterVersions: require('./lib/algos/list/delimiterVersions').DelimiterVersions,
        DelimiterMaster: require('./lib/algos/list/delimiterMaster').DelimiterMaster,
        MPU: require('./lib/algos/list/MPU').MultipartUploads,
    },
    listTools: {
        DelimiterTools: require('./lib/algos/list/tools'),
    },
    cache: {
        LRUCache: require('./lib/algos/cache/LRUCache'),
    },
    stream: {
        MergeStream: require('./lib/algos/stream/MergeStream'),
    },
    SortedSet: require('./lib/algos/set/SortedSet'),
};

export const policies = {
    evaluators,
    validateUserPolicy,
    evaluatePrincipal,
    RequestContext,
    requestUtils,
    actionMaps,
};

export const testing = {
    matrix: require('./lib/testing/matrix.js'),
};

<<<<<<< HEAD
export const versioning = {
    VersioningConstants: require('./lib/versioning/constants.js').VersioningConstants,
    Version: require('./lib/versioning/Version.js').Version,
    VersionID: require('./lib/versioning/VersionID.js'),
    WriteGatheringManager: require('./lib/versioning/WriteGatheringManager.js'),
    WriteCache: require('./lib/versioning/WriteCache.js'),
    VersioningRequestProcessor: require('./lib/versioning/VersioningRequestProcessor.js'),
=======
export const s3routes = {
    routes: require('./lib/s3routes/routes'),
    routesUtils: require('./lib/s3routes/routesUtils'),
>>>>>>> 3f26b432
};

export const s3middleware = {
    userMetadata,
    convertToXml,
    escapeForXml,
    objectLegalHold,
    tagging,
    validateConditionalHeaders,
    MD5Sum,
    NullStream,
    objectUtils,
    azureHelper: {
        mpuUtils,
        ResultsCollector,
        SubStreamInterface,
    },
    processMpuParts,
    retention,
    lifecycleHelpers,
};

export const storage = {
    metadata: {
        MetadataWrapper: require('./lib/storage/metadata/MetadataWrapper'),
        bucketclient: {
            BucketClientInterface:
            require('./lib/storage/metadata/bucketclient/' +
                'BucketClientInterface'),
            LogConsumer:
            require('./lib/storage/metadata/bucketclient/LogConsumer'),
        },
        file: {
            BucketFileInterface:
            require('./lib/storage/metadata/file/BucketFileInterface'),
            MetadataFileServer:
            require('./lib/storage/metadata/file/MetadataFileServer'),
            MetadataFileClient:
            require('./lib/storage/metadata/file/MetadataFileClient'),
        },
        inMemory: {
            metastore:
            require('./lib/storage/metadata/in_memory/metastore'),
            metadata: require('./lib/storage/metadata/in_memory/metadata'),
            bucketUtilities:
            require('./lib/storage/metadata/in_memory/bucket_utilities'),
        },
        mongoclient: {
            MongoClientInterface:
            require('./lib/storage/metadata/mongoclient/' +
                'MongoClientInterface'),
            LogConsumer:
            require('./lib/storage/metadata/mongoclient/LogConsumer'),
        },
        proxy: {
            Server: require('./lib/storage/metadata/proxy/Server'),
        },
    },
    data: {
        DataWrapper: require('./lib/storage/data/DataWrapper'),
        MultipleBackendGateway:
        require('./lib/storage/data/MultipleBackendGateway'),
        parseLC: require('./lib/storage/data/LocationConstraintParser'),
        file: {
            DataFileStore:
            require('./lib/storage/data/file/DataFileStore'),
            DataFileInterface:
            require('./lib/storage/data/file/DataFileInterface'),
        },
        external: {
            AwsClient: require('./lib/storage/data/external/AwsClient'),
            AzureClient: require('./lib/storage/data/external/AzureClient'),
            GcpClient: require('./lib/storage/data/external/GcpClient'),
            GCP: require('./lib/storage/data/external/GCP/GcpService'),
            GcpUtils: require('./lib/storage/data/external/GCP/GcpUtils'),
            GcpSigner: require('./lib/storage/data/external/GCP/GcpSigner'),
            PfsClient: require('./lib/storage/data/external/PfsClient'),
            backendUtils: require('./lib/storage/data/external/utils'),
        },
        inMemory: {
            datastore: require('./lib/storage/data/in_memory/datastore'),
        },
    },
    utils: require('./lib/storage/utils'),
};

export const models = {
    BucketInfo: require('./lib/models/BucketInfo'),
    ObjectMD: require('./lib/models/ObjectMD'),
    ObjectMDLocation: require('./lib/models/ObjectMDLocation'),
    ARN: require('./lib/models/ARN'),
    WebsiteConfiguration: require('./lib/models/WebsiteConfiguration'),
    ReplicationConfiguration: require('./lib/models/ReplicationConfiguration'),
    LifecycleConfiguration: require('./lib/models/LifecycleConfiguration'),
    LifecycleRule: require('./lib/models/LifecycleRule'),
    BucketPolicy: require('./lib/models/BucketPolicy'),
    ObjectLockConfiguration: require('./lib/models/ObjectLockConfiguration'),
    NotificationConfiguration: require('./lib/models/NotificationConfiguration'),
};

export const pensieve = {
    credentialUtils: require('./lib/executables/pensieveCreds/utils'),
};<|MERGE_RESOLUTION|>--- conflicted
+++ resolved
@@ -27,22 +27,13 @@
 export * as https from './lib/https';
 export * as metrics from './lib/metrics';
 export * as network from './lib/network';
-<<<<<<< HEAD
 export * as s3routes from './lib/s3routes';
-
-export const db = require('./lib/db');
-export const shuffle = require('./lib/shuffle');
-export const stringHash = require('./lib/stringHash');
-export const jsutil = require('./lib/jsutil');
-export const Clustering = require('./lib/Clustering');
-=======
 export * as versioning from './lib/versioning';
 export * as stream from './lib/stream';
 export * as jsutil from './lib/jsutil';
 export { default as stringHash } from './lib/stringHash';
 export * as db from './lib/db';
 export { default as shuffle } from './lib/shuffle';
->>>>>>> 3f26b432
 
 export const algorithms = {
     list: {
@@ -75,21 +66,6 @@
 
 export const testing = {
     matrix: require('./lib/testing/matrix.js'),
-};
-
-<<<<<<< HEAD
-export const versioning = {
-    VersioningConstants: require('./lib/versioning/constants.js').VersioningConstants,
-    Version: require('./lib/versioning/Version.js').Version,
-    VersionID: require('./lib/versioning/VersionID.js'),
-    WriteGatheringManager: require('./lib/versioning/WriteGatheringManager.js'),
-    WriteCache: require('./lib/versioning/WriteCache.js'),
-    VersioningRequestProcessor: require('./lib/versioning/VersioningRequestProcessor.js'),
-=======
-export const s3routes = {
-    routes: require('./lib/s3routes/routes'),
-    routesUtils: require('./lib/s3routes/routesUtils'),
->>>>>>> 3f26b432
 };
 
 export const s3middleware = {
