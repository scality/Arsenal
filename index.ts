import { validateUserPolicy } from './lib/policy/policyValidator'

export { default as errors } from './lib/errors';
export * as auth from './lib/auth/auth';
export * as constants from './lib/constants';
export * as https from './lib/https';
export * as metrics from './lib/metrics';
export * as network from './lib/network';

export const db = require('./lib/db');
export const errorUtils = require('./lib/errorUtils');
export const shuffle = require('./lib/shuffle');
export const stringHash = require('./lib/stringHash');
export const ipCheck = require('./lib/ipCheck');
export const jsutil = require('./lib/jsutil');
export const Clustering = require('./lib/Clustering');

export const algorithms = {
    list: require('./lib/algos/list/exportAlgos'),
    listTools: {
        DelimiterTools: require('./lib/algos/list/tools'),
        Skip: require('./lib/algos/list/skip'),
    },
    cache: {
        LRUCache: require('./lib/algos/cache/LRUCache'),
    },
    stream: {
        MergeStream: require('./lib/algos/stream/MergeStream'),
    },
    SortedSet: require('./lib/algos/set/SortedSet'),
};

export const policies = {
    evaluators: require('./lib/policyEvaluator/evaluator.js'),
    validateUserPolicy,
    evaluatePrincipal: require('./lib/policyEvaluator/principal'),
    RequestContext: require('./lib/policyEvaluator/RequestContext.js'),
    requestUtils: require('./lib/policyEvaluator/requestUtils'),
    actionMaps: require('./lib/policyEvaluator/utils/actionMaps'),
};

export const testing = {
    matrix: require('./lib/testing/matrix.js'),
};

export const versioning = {
    VersioningConstants: require('./lib/versioning/constants.js').VersioningConstants,
    Version: require('./lib/versioning/Version.js').Version,
    VersionID: require('./lib/versioning/VersionID.js'),
    WriteGatheringManager: require('./lib/versioning/WriteGatheringManager.js'),
    WriteCache: require('./lib/versioning/WriteCache.js'),
    VersioningRequestProcessor: require('./lib/versioning/VersioningRequestProcessor.js'),
};

<<<<<<< HEAD
export const network = {
    http: {
        server: require('./lib/network/http/server'),
        utils: require('./lib/network/http/utils'),
    },
    rpc: require('./lib/network/rpc/rpc'),
    level: require('./lib/network/rpc/level-net'),
    rest: {
        RESTServer: require('./lib/network/rest/RESTServer'),
        RESTClient: require('./lib/network/rest/RESTClient'),
    },
    RoundRobin: require('./lib/network/RoundRobin'),
    probe: {
        ProbeServer: require('./lib/network/probe/ProbeServer'),
        HealthProbeServer:
            require('./lib/network/probe/HealthProbeServer.js'),
        Utils: require('./lib/network/probe/Utils.js'),
    },
    kmip: require('./lib/network/kmip'),
    kmipClient: require('./lib/network/kmip/Client'),
};

=======
>>>>>>> e063eeec
export const s3routes = {
    routes: require('./lib/s3routes/routes'),
    routesUtils: require('./lib/s3routes/routesUtils'),
};

export const s3middleware = {
    userMetadata: require('./lib/s3middleware/userMetadata'),
    convertToXml: require('./lib/s3middleware/convertToXml'),
    escapeForXml: require('./lib/s3middleware/escapeForXml'),
    objectLegalHold: require('./lib/s3middleware/objectLegalHold'),
    tagging: require('./lib/s3middleware/tagging'),
    checkDateModifiedHeaders:
        require('./lib/s3middleware/validateConditionalHeaders')
            .checkDateModifiedHeaders,
    validateConditionalHeaders:
        require('./lib/s3middleware/validateConditionalHeaders')
            .validateConditionalHeaders,
    MD5Sum: require('./lib/s3middleware/MD5Sum'),
    NullStream: require('./lib/s3middleware/nullStream'),
    objectUtils: require('./lib/s3middleware/objectUtils'),
    azureHelper: {
        mpuUtils:
            require('./lib/s3middleware/azureHelpers/mpuUtils'),
        ResultsCollector:
            require('./lib/s3middleware/azureHelpers/ResultsCollector'),
        SubStreamInterface:
            require('./lib/s3middleware/azureHelpers/SubStreamInterface'),
    },
    prepareStream: require('./lib/s3middleware/prepareStream'),
    processMpuParts: require('./lib/s3middleware/processMpuParts'),
    retention: require('./lib/s3middleware/objectRetention'),
    lifecycleHelpers: require('./lib/s3middleware/lifecycleHelpers'),
};

export const storage = {
    metadata: {
        MetadataWrapper: require('./lib/storage/metadata/MetadataWrapper'),
        bucketclient: {
            BucketClientInterface:
            require('./lib/storage/metadata/bucketclient/' +
                'BucketClientInterface'),
            LogConsumer:
            require('./lib/storage/metadata/bucketclient/LogConsumer'),
        },
        file: {
            BucketFileInterface:
            require('./lib/storage/metadata/file/BucketFileInterface'),
            MetadataFileServer:
            require('./lib/storage/metadata/file/MetadataFileServer'),
            MetadataFileClient:
            require('./lib/storage/metadata/file/MetadataFileClient'),
        },
        inMemory: {
            metastore:
            require('./lib/storage/metadata/in_memory/metastore'),
            metadata: require('./lib/storage/metadata/in_memory/metadata'),
            bucketUtilities:
            require('./lib/storage/metadata/in_memory/bucket_utilities'),
        },
        mongoclient: {
            MongoClientInterface:
            require('./lib/storage/metadata/mongoclient/' +
                'MongoClientInterface'),
            LogConsumer:
            require('./lib/storage/metadata/mongoclient/LogConsumer'),
        },
        proxy: {
            Server: require('./lib/storage/metadata/proxy/Server'),
        },
    },
    data: {
        DataWrapper: require('./lib/storage/data/DataWrapper'),
        MultipleBackendGateway:
        require('./lib/storage/data/MultipleBackendGateway'),
        parseLC: require('./lib/storage/data/LocationConstraintParser'),
        file: {
            DataFileStore:
            require('./lib/storage/data/file/DataFileStore'),
            DataFileInterface:
            require('./lib/storage/data/file/DataFileInterface'),
        },
        external: {
            AwsClient: require('./lib/storage/data/external/AwsClient'),
            AzureClient: require('./lib/storage/data/external/AzureClient'),
            GcpClient: require('./lib/storage/data/external/GcpClient'),
            GCP: require('./lib/storage/data/external/GCP/GcpService'),
            GcpUtils: require('./lib/storage/data/external/GCP/GcpUtils'),
            GcpSigner: require('./lib/storage/data/external/GCP/GcpSigner'),
            PfsClient: require('./lib/storage/data/external/PfsClient'),
            backendUtils: require('./lib/storage/data/external/utils'),
        },
        inMemory: {
            datastore: require('./lib/storage/data/in_memory/datastore'),
        },
    },
    utils: require('./lib/storage/utils'),
};

export const models = {
    BackendInfo: require('./lib/models/BackendInfo'),
    BucketInfo: require('./lib/models/BucketInfo'),
    BucketAzureInfo: require('./lib/models/BucketAzureInfo'),
    ObjectMD: require('./lib/models/ObjectMD'),
    ObjectMDLocation: require('./lib/models/ObjectMDLocation'),
    ObjectMDAzureInfo: require('./lib/models/ObjectMDAzureInfo'),
    ARN: require('./lib/models/ARN'),
    WebsiteConfiguration: require('./lib/models/WebsiteConfiguration'),
    ReplicationConfiguration:
      require('./lib/models/ReplicationConfiguration'),
    LifecycleConfiguration:
        require('./lib/models/LifecycleConfiguration'),
    LifecycleRule: require('./lib/models/LifecycleRule'),
    BucketPolicy: require('./lib/models/BucketPolicy'),
    ObjectLockConfiguration:
        require('./lib/models/ObjectLockConfiguration'),
    NotificationConfiguration:
        require('./lib/models/NotificationConfiguration'),
};

export const pensieve = {
    credentialUtils: require('./lib/executables/pensieveCreds/utils'),
};

export const stream = {
    readJSONStreamObject: require('./lib/stream/readJSONStreamObject'),
};

export const patches = {
    locationConstraints: require('./lib/patches/locationConstraints'),
};<|MERGE_RESOLUTION|>--- conflicted
+++ resolved
@@ -52,31 +52,6 @@
     VersioningRequestProcessor: require('./lib/versioning/VersioningRequestProcessor.js'),
 };
 
-<<<<<<< HEAD
-export const network = {
-    http: {
-        server: require('./lib/network/http/server'),
-        utils: require('./lib/network/http/utils'),
-    },
-    rpc: require('./lib/network/rpc/rpc'),
-    level: require('./lib/network/rpc/level-net'),
-    rest: {
-        RESTServer: require('./lib/network/rest/RESTServer'),
-        RESTClient: require('./lib/network/rest/RESTClient'),
-    },
-    RoundRobin: require('./lib/network/RoundRobin'),
-    probe: {
-        ProbeServer: require('./lib/network/probe/ProbeServer'),
-        HealthProbeServer:
-            require('./lib/network/probe/HealthProbeServer.js'),
-        Utils: require('./lib/network/probe/Utils.js'),
-    },
-    kmip: require('./lib/network/kmip'),
-    kmipClient: require('./lib/network/kmip/Client'),
-};
-
-=======
->>>>>>> e063eeec
 export const s3routes = {
     routes: require('./lib/s3routes/routes'),
     routesUtils: require('./lib/s3routes/routesUtils'),
